from fastapi import FastAPI, HTTPException, Depends, status, Request, Body, File, UploadFile, Form
from fastapi.middleware.cors import CORSMiddleware
from fastapi.security import OAuth2PasswordBearer, OAuth2PasswordRequestForm
from pydantic import BaseModel, EmailStr, Field
from typing import List, Optional, Dict, Any
import os
from dotenv import load_dotenv
from openai import AzureOpenAI
import json
from datetime import datetime, timedelta
from jose import JWTError, jwt
from passlib.context import CryptContext
from twilio.rest import Client
import random
import string
from database import (
    create_user, get_user_by_email, create_patient,
    get_patient_by_registration_code, get_all_patients,
    save_meal_plan, get_user_meal_plans, get_meal_plan_by_id,
    save_shopping_list, get_user_shopping_lists,
    save_chat_message, save_recipes, get_user_recipes,
    get_recent_chat_history,
    format_chat_history_for_prompt,
    clear_chat_history,
    get_user_sessions,
    get_patient_by_id,
    user_container,
    get_context_history,
    generate_session_id,
    interactions_container,
    view_meal_plans,
    delete_meal_plan_by_id,
    delete_all_user_meal_plans,
    save_consumption_record,
    get_user_consumption_history,
    get_consumption_analytics,
)
import uuid
from io import BytesIO
from reportlab.lib.pagesizes import letter, landscape
from reportlab.platypus import SimpleDocTemplate, Paragraph, Spacer, Table, TableStyle, Image as RLImage, PageBreak
from reportlab.lib import colors
from reportlab.lib.styles import getSampleStyleSheet
from reportlab.lib.units import inch
from fastapi.responses import StreamingResponse, JSONResponse
import re
import traceback
import sys
from fastapi import Request as FastAPIRequest
from PIL import Image
import base64

# Load environment variables
load_dotenv()

app = FastAPI(title="Diabetes Diet Manager API")

# Configure CORS
app.add_middleware(
    CORSMiddleware,
    allow_origins=["*"],  # In production, replace with specific origins
    allow_credentials=True,
    allow_methods=["*"],
    allow_headers=["*"],
)

# Configure OpenAI
client = AzureOpenAI(
    api_key=os.getenv("AZURE_OPENAI_KEY"),
    azure_endpoint=os.getenv("AZURE_OPENAI_ENDPOINT"),
    api_version=os.getenv("AZURE_OPENAI_API_VERSION"),
)

# Configure Twilio
twilio_client = Client(os.getenv("SMS_API_SID"), os.getenv("SMS_KEY"))

# Security
SECRET_KEY = os.getenv("SECRET_KEY", "your-secret-key-here")
ALGORITHM = "HS256"
ACCESS_TOKEN_EXPIRE_MINUTES = 30

# Update password context to use newer bcrypt settings
pwd_context = CryptContext(
    schemes=["bcrypt"],
    deprecated="auto",
    bcrypt__rounds=12  # Explicitly set rounds for bcrypt
)

oauth2_scheme = OAuth2PasswordBearer(tokenUrl="login")

class Token(BaseModel):
    access_token: str
    token_type: str

class TokenData(BaseModel):
    username: Optional[str] = None

class User(BaseModel):
    username: str
    email: EmailStr
    disabled: Optional[bool] = None

class UserInDB(User):
    hashed_password: str

class Patient(BaseModel):
    name: str = Field(..., min_length=1, description="Patient's full name")
    phone: str = Field(..., min_length=10, description="Patient's phone number")
    condition: str = Field(..., min_length=1, description="Patient's medical condition")
    registration_code: Optional[str] = None
    created_at: Optional[datetime] = None

    class Config:
        schema_extra = {
            "example": {
                "name": "John Doe",
                "phone": "1234567890",
                "condition": "Type 2 Diabetes"
            }
        }

class UserProfile(BaseModel):
    age: int
    gender: str
    medical_conditions: List[str]
    height: float
    weight: float
    waist_circumference: float
    systolic_bp: int
    diastolic_bp: int
    heart_rate: int
    ethnicity: str
    diet_type: str
    calories_target: int
    diet_features: List[str]
    weight_loss_goal: bool

class MealPlanRequest(BaseModel):
    user_profile: UserProfile
    family_members: Optional[List[UserProfile]] = None
    additional_requirements: Optional[str] = None

class ChatMessage(BaseModel):
    message: str
    session_id: Optional[str] = None

class RegistrationData(BaseModel):
    registration_code: str
    email: EmailStr
    password: str

class ImageAnalysisRequest(BaseModel):
    prompt: str

def get_password_hash(password: str) -> str:
    """Hash a password using bcrypt"""
    return pwd_context.hash(password)

def verify_password(plain_password: str, hashed_password: str) -> bool:
    """Verify a password against its hash"""
    return pwd_context.verify(plain_password, hashed_password)

def create_access_token(data: dict, expires_delta: Optional[timedelta] = None):
    to_encode = data.copy()
    if expires_delta:
        expire = datetime.utcnow() + expires_delta
    else:
        expire = datetime.utcnow() + timedelta(minutes=15)
    to_encode.update({"exp": expire})
    encoded_jwt = jwt.encode(to_encode, SECRET_KEY, algorithm=ALGORITHM)
    return encoded_jwt

async def get_current_user(token: str = Depends(oauth2_scheme)):
    print("get_current_user called")
    credentials_exception = HTTPException(
        status_code=status.HTTP_401_UNAUTHORIZED,
        detail="Could not validate credentials",
        headers={"WWW-Authenticate": "Bearer"},
    )
    try:
        print("Decoding JWT token...")
        payload = jwt.decode(token, SECRET_KEY, algorithms=[ALGORITHM])
        username: str = payload.get("sub")
        print(f"Decoded username: {username}")
        if username is None:
            print("Username is None in token payload")
            raise credentials_exception
        token_data = TokenData(username=username)
    except JWTError as e:
        print(f"JWTError while decoding token: {e}")
        raise credentials_exception
    except Exception as e:
        print(f"Unexpected error while decoding token: {e}")
        raise credentials_exception
    try:
        print(f"Fetching user by email: {token_data.username}")
        user = await get_user_by_email(token_data.username)
        print(f"User fetched: {user}")
        if user is None:
            print("User not found in database")
            raise credentials_exception
        print("Returning user from get_current_user")
        return user
    except Exception as e:
        print(f"Error fetching user from database: {e}")
        raise credentials_exception

def generate_registration_code():
    return ''.join(random.choices(string.ascii_uppercase + string.digits, k=8))

def send_registration_code(phone: str, code: str):
    """Send registration code via SMS using Twilio"""
    try:
        message = twilio_client.messages.create(
            body=f"Your registration code for Diabetes Diet Manager is: {code}",
            from_=os.getenv("TWILIO_PHONE_NUMBER"),
            to=phone
        )
        print(f"Twilio message sent successfully: {message.sid}")
        return message.sid
    except Exception as e:
        print(f"Failed to send SMS: {str(e)}")
        return None

@app.post("/login", response_model=Token)
async def login(form_data: OAuth2PasswordRequestForm = Depends()):
    print(f"Login attempt for user: {form_data.username}")
    
    user = await get_user_by_email(form_data.username)
    if not user or not verify_password(form_data.password, user["hashed_password"]):
        print(f"Login failed for user: {form_data.username}")
        raise HTTPException(
            status_code=status.HTTP_401_UNAUTHORIZED,
            detail="Incorrect username or password",
            headers={"WWW-Authenticate": "Bearer"},
        )
    
    print(f"User found: {user}")
    
    # Get patient info if available
    patient_name = None
    if user.get("patient_id"):
        try:
            print(f"Fetching patient info for patient_id: {user['patient_id']}")
            patient = await get_patient_by_id(user["patient_id"])
            if patient:
                patient_name = patient.get("name")
                print(f"Found patient name: {patient_name}")
            else:
                print("No patient found with the given ID")
        except Exception as e:
            print(f"Error fetching patient info: {str(e)}")
    else:
        print("No patient_id found in user data")
    
    access_token_expires = timedelta(minutes=ACCESS_TOKEN_EXPIRE_MINUTES)
    token_data = {
        "sub": user["email"],
        "is_admin": user.get("is_admin", False),
        "name": patient_name
    }
    print(f"Creating token with data: {token_data}")
    
    access_token = create_access_token(
        data=token_data,
        expires_delta=access_token_expires
    )
    return {"access_token": access_token, "token_type": "bearer"}

@app.post("/register")
async def register(data: RegistrationData):
    # Find patient with registration code
    patient = await get_patient_by_registration_code(data.registration_code)
    if not patient:
        raise HTTPException(status_code=400, detail="Invalid registration code")
    
    existing_user = await get_user_by_email(data.email)
    if existing_user:
        raise HTTPException(status_code=400, detail="Email already registered")
    
    hashed_password = get_password_hash(data.password)
    user_data = {
        "username": data.email,
        "email": data.email,
        "hashed_password": hashed_password,
        "disabled": False,
        "patient_id": patient["id"]
    }
    
    await create_user(user_data)
    return {"message": "Registration successful"}

@app.post("/admin/create-patient")
async def create_patient_endpoint(
    patient: Patient,
    current_user: User = Depends(get_current_user)
):
    if not current_user.get("is_admin"):
        raise HTTPException(status_code=403, detail="Not authorized")
    
    try:
        registration_code = generate_registration_code()
        patient_data = {
            "name": patient.name,
            "phone": patient.phone,
            "condition": patient.condition,
            "registration_code": registration_code,
            "created_at": datetime.utcnow().isoformat()
        }
        
        await create_patient(patient_data)
        
        # Try to send registration code via SMS
        sms_result = send_registration_code(patient.phone, registration_code)
        
        if sms_result:
            return {
                "message": "Patient created and registration code sent via SMS",
                "registration_code": registration_code
            }
        else:
            return {
                "message": "Patient created successfully. Please note down the registration code as SMS could not be sent.",
                "registration_code": registration_code
            }
    except Exception as e:
        raise HTTPException(status_code=500, detail=str(e))

@app.get("/admin/patients")
async def get_patients(current_user: User = Depends(get_current_user)):
    # Check if user is admin using the token data
    if not current_user.get("is_admin"):
        raise HTTPException(status_code=403, detail="Not authorized")
    
    try:
        patients = await get_all_patients()
        return patients
    except Exception as e:
        raise HTTPException(status_code=500, detail=str(e))

@app.post("/admin/login", response_model=Token)
async def admin_login(form_data: OAuth2PasswordRequestForm = Depends()):
    user = await get_user_by_email(form_data.username)
    if not user or not user.get("is_admin") or not verify_password(form_data.password, user["hashed_password"]):
        raise HTTPException(
            status_code=status.HTTP_401_UNAUTHORIZED,
            detail="Invalid admin credentials",
            headers={"WWW-Authenticate": "Bearer"},
        )
    
    access_token_expires = timedelta(minutes=ACCESS_TOKEN_EXPIRE_MINUTES)
    access_token = create_access_token(
        data={"sub": user["email"], "is_admin": True},
        expires_delta=access_token_expires
    )
    return {"access_token": access_token, "token_type": "bearer"}

def generate_meal_plan_prompt(user_profile: UserProfile) -> str:
    return f"""Generate a detailed meal plan for a person with the following profile:
Age: {user_profile.age}
Gender: {user_profile.gender}
Medical Conditions: {', '.join(user_profile.medical_conditions)}
Height: {user_profile.height} cm
Weight: {user_profile.weight} kg
Waist Circumference: {user_profile.waist_circumference} cm
Blood Pressure: {user_profile.systolic_bp}/{user_profile.diastolic_bp}
Heart Rate: {user_profile.heart_rate} bpm
Ethnicity: {user_profile.ethnicity}
Diet Type: {user_profile.diet_type}
Calories Target: {user_profile.calories_target} kcal
Diet Features: {', '.join(user_profile.diet_features)}
Weight Loss Goal: {'Yes' if user_profile.weight_loss_goal else 'No'}

Please provide:
1. Daily calorie and macronutrient breakdown
2. Detailed meal plan for each day of the week
3. Include saturated fat, unsaturated fat, omega-3, and omega-6 breakdown
4. Ensure the plan is suitable for the specified medical conditions
5. Consider cultural preferences based on ethnicity
6. Follow the specified diet type and features

Format the response as a JSON object with the following structure:
{{
    "dailyCalories": number,
    "macronutrients": {{
        "protein": number,
        "carbs": number,
        "fats": number,
        "saturatedFat": number,
        "unsaturatedFat": number,
        "omega3": number,
        "omega6": number
    }},
    "meals": {{
        "breakfast": [
            {{
                "name": string,
                "calories": number,
                "macronutrients": {{
                    "protein": number,
                    "carbs": number,
                    "fats": number
                }}
            }}
        ],
        "lunch": [...],
        "dinner": [...],
        "snacks": [...]
    }}
}}"""

def generate_recipe_prompt(meal_name: str, user_profile: UserProfile) -> str:
    return f"""Generate a detailed recipe for {meal_name} that is suitable for a person with the following profile:
Medical Conditions: {', '.join(user_profile.medical_conditions)}
Diet Type: {user_profile.diet_type}
Diet Features: {', '.join(user_profile.diet_features)}

Please provide:
1. List of ingredients with amounts and preparation instructions
2. Step-by-step cooking instructions
3. Nutritional information
4. Ensure the recipe is suitable for the specified medical conditions
5. Follow the specified diet type and features

Format the response as a JSON object with the following structure:
{{
    "name": string,
    "ingredients": [
        {{
            "name": string,
            "amount": string,
            "preparation": string
        }}
    ],
    "instructions": [string],
    "nutritionalInfo": {{
        "calories": number,
        "protein": number,
        "carbs": number,
        "fats": number
    }}
}}"""

@app.get("/")
async def root():
    return {"message": "Welcome to Diabetes Diet Manager API"}

@app.post("/generate-meal-plan")
async def generate_meal_plan(
    request: FastAPIRequest,
    current_user: User = Depends(get_current_user)
):
    try:
        # Check required environment variables
        required_env_vars = [
            "AZURE_OPENAI_KEY",
            "AZURE_OPENAI_ENDPOINT",
            "AZURE_OPENAI_API_VERSION",
            "AZURE_OPENAI_DEPLOYMENT_NAME"
        ]
        missing_vars = [var for var in required_env_vars if not os.getenv(var)]
        if missing_vars:
            raise HTTPException(
                status_code=500,
                detail=f"Missing required environment variables: {', '.join(missing_vars)}"
            )

        data = await request.json()
        user_profile = data.get('user_profile', {})
        previous_meal_plan = data.get('previous_meal_plan')
        
        # Validate required user profile fields
        required_fields = ['name', 'age', 'gender', 'weight', 'height']
        missing_fields = [field for field in required_fields if not user_profile.get(field)]
        if missing_fields:
            raise HTTPException(
                status_code=400,
                detail=f"Missing required user profile fields: {', '.join(missing_fields)}"
            )

        print('user_profile received:', user_profile)
        print("/generate-meal-plan endpoint called")
        print(f"Current user: {current_user}")
        print(f"User profile received: {user_profile}")
        print("Model:", os.getenv("AZURE_OPENAI_DEPLOYMENT_NAME"))
        print("Endpoint:", os.getenv("AZURE_OPENAI_ENDPOINT"))
        print("API Version:", os.getenv("AZURE_OPENAI_API_VERSION"))

        # If previous_meal_plan is provided, use it for 70/30 overlap
        def get_overlap_meals(prev_meals, new_meals):
            import re
            if not prev_meals or not isinstance(prev_meals, list):
                return new_meals
            overlap_count = int(0.7 * len(new_meals))
            new_count = len(new_meals) - overlap_count
            prev_sample = random.sample(prev_meals, min(overlap_count, len(prev_meals)))
            # Remove any duplicates from new_meals
            remaining_new = [m for m in new_meals if m not in prev_sample]

            # Helper: extract keywords from meal name
            def extract_keywords(meal):
                return set(re.findall(r"\\w+", meal.lower()))

            prev_keywords = set()
            for meal in prev_sample:
                prev_keywords.update(extract_keywords(meal))

            # Find new meals that share a keyword with any previous meal
            related_new = []
            unrelated_new = []
            for meal in remaining_new:
                if extract_keywords(meal) & prev_keywords:
                    related_new.append(meal)
                else:
                    unrelated_new.append(meal)

            # Prefer related new meals for the 30% new
            new_sample = []
            if len(related_new) >= new_count:
                new_sample = random.sample(related_new, new_count)
            else:
                new_sample = related_new + random.sample(unrelated_new, min(new_count - len(related_new), len(unrelated_new)))

            return prev_sample + new_sample

        # Define a simpler JSON structure
        json_structure = """
{
    "breakfast": ["Oatmeal with berries", "Whole grain toast with eggs"],
    "lunch": ["Grilled chicken salad", "Quinoa bowl"],
    "dinner": ["Baked salmon", "Steamed vegetables"],
    "snacks": ["Apple with almonds", "Greek yogurt"],
    "dailyCalories": 2000,
    "macronutrients": {
        "protein": 100,
        "carbs": 250,
        "fats": 70
    }
}"""

        # Format the prompt with proper error handling for optional fields
        if previous_meal_plan:
            # Add previous meal plan to the prompt and instruct the model for 70/30 overlap
            prev_meal_plan_str = json.dumps({k: previous_meal_plan.get(k, []) for k in ['breakfast', 'lunch', 'dinner', 'snacks']}, indent=2)
            prompt = f"""Create a diabetes-friendly meal plan based on this profile:
Name: {user_profile.get('name', 'Not provided')}
Age: {user_profile.get('age', 'Not provided')}
Gender: {user_profile.get('gender', 'Not provided')}
Weight: {user_profile.get('weight', 'Not provided')} kg
Height: {user_profile.get('height', 'Not provided')} cm
Dietary Restrictions: {', '.join(user_profile.get('dietaryRestrictions', []) or ['None'])}
Health Conditions: {', '.join(user_profile.get('healthConditions', []) or ['None'])}
Food Preferences: {', '.join(user_profile.get('foodPreferences', []) or ['None'])}
Allergies: {', '.join(user_profile.get('allergies', []) or ['None'])}

Here is the previous week's meal plan (for each meal type, 7 days):
{prev_meal_plan_str}

Instructions:
- For each meal type (breakfast, lunch, dinner, snacks), reuse about 70% of the meals from the previous plan.
- For the remaining 30%, create new meals that are similar in style or ingredients to the previous ones, but not identical.
- You may include a few (1-2 per meal type) completely new recipes that fit the user's preferences and restrictions.
- Do not repeat the exact same meal for the new 30%.
- Return a JSON object with exactly this structure (replace the example values with appropriate ones):
{json_structure}

Important:
1. Ensure all meal arrays have exactly 7 items (one for each day of the week)
2. Keep meal names concise
3. Ensure calorie and macronutrient values are numbers, not strings
4. Do not include any explanations or markdown, just the JSON object"""
        else:
            prompt = f"""Create a diabetes-friendly meal plan based on this profile:
Name: {user_profile.get('name', 'Not provided')}
Age: {user_profile.get('age', 'Not provided')}
Gender: {user_profile.get('gender', 'Not provided')}
Weight: {user_profile.get('weight', 'Not provided')} kg
Height: {user_profile.get('height', 'Not provided')} cm
Dietary Restrictions: {', '.join(user_profile.get('dietaryRestrictions', []) or ['None'])}
Health Conditions: {', '.join(user_profile.get('healthConditions', []) or ['None'])}
Food Preferences: {', '.join(user_profile.get('foodPreferences', []) or ['None'])}
Allergies: {', '.join(user_profile.get('allergies', []) or ['None'])}

Return a JSON object with exactly this structure (replace the example values with appropriate ones):
{json_structure}

Important:
1. Ensure all meal arrays have exactly 7 items (one for each day of the week)
2. Keep meal names concise
3. Ensure calorie and macronutrient values are numbers, not strings
4. Do not include any explanations or markdown, just the JSON object"""

        print("Prompt for OpenAI:")
        print(prompt)

        try:
            response = client.chat.completions.create(
                model=os.getenv("AZURE_OPENAI_DEPLOYMENT_NAME"),
                messages=[
                    {
                        "role": "system",
                        "content": "You are a meal planning assistant. Always respond with valid JSON matching the exact structure requested. No explanations or markdown."
                    },
                    {"role": "user", "content": prompt}
                ],
                temperature=0.7,
                max_tokens=2000,
                response_format={"type": "json_object"}
            )
            print("OpenAI response received")
            
            if not response.choices or not response.choices[0].message:
                raise HTTPException(
                    status_code=500,
                    detail="No response received from OpenAI"
                )

            raw_content = response.choices[0].message.content.strip()
            print("Raw OpenAI response:")
            print(raw_content)

            try:
                meal_plan = json.loads(raw_content)
                print("Meal plan parsed successfully:")
                print(json.dumps(meal_plan, indent=2))
                
                # Validate meal plan structure
                required_keys = ['breakfast', 'lunch', 'dinner', 'snacks', 'dailyCalories', 'macronutrients']
                missing_keys = [key for key in required_keys if key not in meal_plan]
                if missing_keys:
                    print(f"Missing required keys in meal plan: {missing_keys}")
                    raise HTTPException(
                        status_code=500,
                        detail=f"Invalid meal plan format. Missing keys: {', '.join(missing_keys)}"
                    )

                # Ensure arrays have 7 items
                for meal_type in ['breakfast', 'lunch', 'dinner', 'snacks']:
                    if not isinstance(meal_plan[meal_type], list):
                        meal_plan[meal_type] = ["Not specified"] * 7
                    while len(meal_plan[meal_type]) < 7:
                        meal_plan[meal_type].append("Not specified")
                    meal_plan[meal_type] = meal_plan[meal_type][:7]  # Trim if too long

                # Ensure macronutrients are numbers
                macro_keys = ['protein', 'carbs', 'fats']
                for key in macro_keys:
                    if not isinstance(meal_plan['macronutrients'].get(key), (int, float)):
                        meal_plan['macronutrients'][key] = 0

                if not isinstance(meal_plan.get('dailyCalories'), (int, float)):
                    meal_plan['dailyCalories'] = 2000

                # If previous_meal_plan is provided, use it for 70/30 overlap
                if previous_meal_plan:
                    for meal_type in ['breakfast', 'lunch', 'dinner', 'snacks']:
                        prev_meals = previous_meal_plan.get(meal_type, [])
                        new_meals = meal_plan.get(meal_type, [])
                        if isinstance(prev_meals, list) and isinstance(new_meals, list) and len(new_meals) == 7:
                            meal_plan[meal_type] = get_overlap_meals(prev_meals, new_meals)

                # Explicitly convert the returned meal_plan to a plain dictionary
                try:
                    # import json # Removed local import
                    plain_meal_plan = json.loads(json.dumps(meal_plan))
                    print("[/generate-meal-plan] Converted returned meal_plan to plain dict")
                    return plain_meal_plan
                except Exception as e:
                    print(f"[/generate-meal-plan] Failed to convert returned meal_plan to plain dict: {e}")
                    # Return the original meal_plan if conversion fails, error might occur again
                    return meal_plan

            except json.JSONDecodeError as e:
                print("Failed to parse OpenAI response as JSON:")
                print(f"Error message: {str(e)}")
                print(f"Error location: line {e.lineno}, column {e.colno}")
                print(f"Error context: {e.doc[max(0, e.pos-50):e.pos+50]}")
                raise HTTPException(
                    status_code=500,
                    detail=f"Failed to parse meal plan response: {str(e)}"
                )

        except Exception as openai_error:
            print("OpenAI API error:", str(openai_error))
            print("Full error details:", openai_error.__dict__)
            raise HTTPException(
                status_code=500,
                detail=f"OpenAI API error: {str(openai_error)}"
            )

    except HTTPException as he:
        print(f"HTTP Exception in /generate-meal-plan: {str(he.detail)}")
        raise he
    except Exception as e:
        print(f"Unexpected error in /generate-meal-plan: {str(e)}")
        traceback.print_exc()
        raise HTTPException(
            status_code=500,
            detail=f"An unexpected error occurred: {str(e)}"
        )

@app.post("/generate-recipes")
async def generate_recipes(
    request: FastAPIRequest,
    current_user: User = Depends(get_current_user)
):
    try:
        data = await request.json()
        meal_plan = data.get('meal_plan', {})
        print("/generate-recipes endpoint called")
        print("Received meal_plan:", meal_plan)
        # Format the prompt for recipe generation
        prompt = f"""Generate detailed recipes for the following meal plan:\n{json.dumps(meal_plan, indent=2)}\n\nFor each meal, provide:\n1. A list of ingredients with quantities\n2. Step-by-step preparation instructions\n3. Nutritional information (calories, protein, carbs, fat)\n\nFormat the response as a JSON array of recipe objects with the following structure:\n[\n    {{\n        \"name\": \"Recipe Name\",\n        \"ingredients\": [\"ingredient1\", \"ingredient2\", ...],\n        \"instructions\": [\"step1\", \"step2\", ...],\n        \"nutritional_info\": {{\n            \"calories\": number,\n            \"protein\": number,\n            \"carbs\": number,\n            \"fat\": number\n        }}\n    }},\n    ...\n]"""
        print("Prompt for OpenAI:")
        print(prompt)
        response = client.chat.completions.create(
            model=os.getenv("AZURE_OPENAI_DEPLOYMENT_NAME"),
            messages=[
                {"role": "system", "content": "You are a diabetes diet planning assistant."},
                {"role": "user", "content": prompt}
            ],
            temperature=0.7,
            max_tokens=2000,
        )
        print("OpenAI response received")
        recipes = json.loads(response.choices[0].message.content)
        print("Recipes parsed:")
        print(recipes)
        await save_recipes(current_user["email"], recipes)
        return recipes
    except Exception as e:
        print(f"Error in /generate-recipes: {str(e)}")
        raise HTTPException(status_code=500, detail=str(e))

@app.post("/generate-shopping-list")
async def generate_shopping_list(
    request: FastAPIRequest,
    recipes: List[dict],
    current_user: User = Depends(get_current_user)
):
    try:
        print("/generate-shopping-list endpoint called")
        print("Received recipes:")
        print(recipes)
        prompt = f"""Generate a shopping list based on the following recipes:
                    {json.dumps(recipes, indent=2)}

                    Group items by category (e.g., Produce, Dairy, Meat, etc.) and combine quantities for the same items.

                    ––––– UNIT RULES –––––
                    • Express quantities in units a Canadian grocery shopper can actually buy (“purchasable quantity”).
                    – **Fresh herbs** (cilantro/coriander, parsley, mint, dill, etc.): use whole bunches.  
                        *Assume 1 bunch ≈ 30 g; round ⭡ to the nearest whole bunch.*
                    – **Loose fruit & veg** commonly weighed at checkout (apples, oranges, onions, potatoes, carrots, etc.): use pounds (lb).  
                        *Round ⭡ to the nearest 1 lb, minimum 1 lb.*
                    – **Packaged produce** (bags of spinach, baby carrots, etc.): round ⭡ to the nearest 250 g (≈ ½ lb) or to the nearest package size you specify in the item name (e.g., "1 × 250 g bag baby spinach").
                    – **Liquids**: keep ml/l, but round ⭡ to the nearest 100 ml (or common bottle size) if <1 l; use whole litres if ≥1 l.
                    – **Dry pantry staples** (rice, flour, sugar, pasta, beans, nuts, etc.): use grams/kilograms, rounded ⭡ to the nearest 100 g for ≤1 kg or to the nearest 0.5 kg for >1 kg.
                    – If an item is only sold by count (e.g., eggs, garlic bulbs, lemons), use "pieces".
                    – Avoid descriptors like "large" or "medium"; only use count-based units when weight/volume makes no sense.

                    ––––– SANITY CHECK –––––
                    After calculating totals, scan the list for obviously implausible amounts (e.g., >2 bunches of coriander for ≤8 servings, >5 lb of garlic, etc.).  
                    If an amount seems unrealistic, recompute or cap it to a reasonable upper bound and add a "note" field explaining the adjustment.

                    ––––– ROUNDING GRID (CANADIAN GROCERY) –––––
                    When you finish aggregating all recipes, convert each total to the **next-larger** purchasable size:

                    • Loose produce sold by weight (onions, apples, tomatoes, carrots, potatoes, peppers, etc.):
                    – Express in **pounds (lb)** and round **up** to the nearest 1 lb.
                        *Example 1 → 2.82 lb ⇒ 3 lb  (≈ 1.36 kg)*

                    • Mid-volume produce often pre-bagged (spinach, baby carrots, kale, salad mix, frozen peas, frozen beans):
                    – Use the next-larger multiple of **454 g = 1 lb** (or mention the closest bag size if that's clearer).
                        *Example 510 g ⇒ 908 g (2 × 454 g bags).*

                    • Bulky vegetables normally sold by unit (cauliflower, cabbage, squash, bottle gourd, cucumber, eggplant):
                    – Convert to **whole pieces/heads** and give an *≈ weight* in parentheses if helpful.
                        *Example 1.43 lb cauliflower ⇒ "1 head (≈1.5 lb)".*

                    • Herbs with stems (cilantro/coriander, parsley, dill, mint, etc.):
                    – Use **bunches**. 1 bunch ≈ 30 g.  
                        Round up to the nearest whole bunch **but also sanity-cap at 3 bunches unless recipe count clearly justifies more**.

                    • Ginger, garlic bulbs, green chilli, curry leaves:
                    – Sell by weight or count in small amounts.  
                        ➜ Round ginger/garlic/chilli up to **0.25 lb** increments.  
                        ➜ For garlic bulbs or curry leaves sold by unit, keep **pieces** but sanity-cap at 1 bulb per 2 cloves required (e.g., 38 cloves ⇒ 19 bulbs max, but prefer 4 bulbs and note the assumption).

                    • Liquids (milk, oil, stock, etc.):
                    – Round up to the next **100 ml** below 1 l or whole **lite**rs if ≥ 1 l.

                    • Dry pantry staples (flour, rice, sugar, lentils, pasta, etc.):
                    – Round up to the next **100 g** below 1 kg, else the next **0.5 kg**.

                    After rounding, perform a **sanity sweep**.  
                    Flag anything that still looks extreme (e.g., >3 lb chilli, >3 bunches cilantro for ≤8 servings) and reduce to a realistic maximum, adding `"note"` to explain.

                    ––––– OUTPUT FORMAT –––––
                    Return **only** a JSON array with each element:
                    {{
                    "name": "Item Name",
                    "amount": "Quantity with Purchasable Unit",
                    "category": "Category Name",
                    "note": "Optional brief note about rounding or sanity adjustment"
                    }}
                    Omit the "note" key if no comment is needed.
                    """
        print("Prompt for OpenAI:")
        print(prompt)
        # Call Azure OpenAI (synchronous call)
        response = client.chat.completions.create(
            model=os.getenv("AZURE_OPENAI_DEPLOYMENT_NAME"),
            messages=[
                {"role": "system", "content": "You are a diabetes diet planning assistant."},
                {"role": "user", "content": prompt}
            ],
            temperature=0.7,
            max_tokens=20000
        )
        print("OpenAI response received")
        raw_content = response.choices[0].message.content
        print("Raw OpenAI response:")
        print(raw_content)
        # Remove Markdown code block if present
        if raw_content.strip().startswith('```'):
            raw_content = re.sub(r'^```[a-zA-Z]*\s*|```$', '', raw_content.strip(), flags=re.MULTILINE).strip()
        # Extract the first JSON array from the response
        match = re.search(r'\[.*?\]', raw_content, re.DOTALL)
        if match:
            json_str = match.group(0)
        else:
            json_str = raw_content  # fallback, may still error
        try:
            shopping_list = json.loads(json_str)
            print("Parsed shopping list:")
            print(shopping_list)
        except Exception as parse_err:
            print("Error parsing OpenAI response as JSON:")
            print(parse_err)
            raise HTTPException(status_code=500, detail=f"OpenAI response not valid JSON: {parse_err}\nRaw response: {raw_content}")
        await save_shopping_list(
            user_id=current_user["email"],
            shopping_list={"items": shopping_list}
        )
        return shopping_list
    except Exception as e:
        print(f"Error in /generate-shopping-list: {str(e)}")
        raise HTTPException(status_code=500, detail=str(e))

@app.post("/export/consolidated-meal-plan")
async def export_consolidated_meal_plan(current_user: User = Depends(get_current_user)):
    try:
        print(">>>> Entered /export/consolidated-meal-plan endpoint")
        # Fetch meal plans
        meal_plans = await get_user_meal_plans(current_user["email"])
        if not meal_plans:
            print("No meal plan found")
            raise HTTPException(status_code=404, detail="No meal plan found")
        latest_meal_plan = meal_plans[-1]
        print("meal_plan:", latest_meal_plan)
        # Fetch latest recipes and shopping list for the user
        all_recipes = await get_user_recipes(current_user["email"])
        recipes = all_recipes[-1]["recipes"] if all_recipes else []
        all_shopping_lists = await get_user_shopping_lists(current_user["email"])
        shopping_list = all_shopping_lists[-1]["items"] if all_shopping_lists else []
        print("recipes:", recipes)
        print("shopping_list:", shopping_list)
        # Generate PDF
        buffer = BytesIO()
        doc = SimpleDocTemplate(buffer, pagesize=landscape(letter))
        elements = []
        styles = getSampleStyleSheet()
        # Add cover page
        try:
            cover_path = os.path.join("assets", "coverpage.png")
            elements.append(RLImage(cover_path, width=10*inch, height=6*inch))
            elements.append(Spacer(1, 48))
        except Exception as cover_err:
            print(f"Could not add cover page: {cover_err}")
        # Title
        elements.append(Paragraph("Consolidated Meal Plan", styles['Title']))
        elements.append(Spacer(1, 12))
        # Meal Plan Section
        elements.append(Paragraph("Meal Plan", styles['Heading1']))
        elements.append(Spacer(1, 12))
        data = [["Day", "Breakfast", "Lunch", "Dinner", "Snacks"]]
        days = ["Monday", "Tuesday", "Wednesday", "Thursday", "Friday", "Saturday", "Sunday"]
        for i, day in enumerate(days):
            data.append([
                day,
                latest_meal_plan["breakfast"][i] if i < len(latest_meal_plan["breakfast"]) else "",
                latest_meal_plan["lunch"][i] if i < len(latest_meal_plan["lunch"]) else "",
                latest_meal_plan["dinner"][i] if i < len(latest_meal_plan["dinner"]) else "",
                latest_meal_plan["snacks"][i] if i < len(latest_meal_plan["snacks"]) else "",
            ])
        col_widths = [0.8*inch, 2.5*inch, 2.5*inch, 2.5*inch, 2.5*inch]
        table = Table(data, colWidths=col_widths)
        table.setStyle(TableStyle([
            ('BACKGROUND', (0, 0), (-1, 0), colors.grey),
            ('TEXTCOLOR', (0, 0), (-1, 0), colors.whitesmoke),
            ('ALIGN', (0, 0), (-1, -1), 'LEFT'),
            ('FONTNAME', (0, 0), (-1, 0), 'Helvetica-Bold'),
            ('FONTSIZE', (0, 0), (-1, 0), 14),
            ('BOTTOMPADDING', (0, 0), (-1, 0), 12),
            ('BACKGROUND', (0, 1), (-1, -1), colors.beige),
            ('TEXTCOLOR', (0, 1), (-1, -1), colors.black),
            ('FONTNAME', (0, 1), (-1, -1), 'Helvetica'),
            ('FONTSIZE', (0, 1), (-1, -1), 10),
            ('GRID', (0, 0), (-1, -1), 1, colors.black),
            ('VALIGN', (0, 0), (-1, -1), 'TOP'),
        ]))
        for row in range(1, len(data)):
            for col in range(1, 5):
                table._cellvalues[row][col] = Paragraph(str(table._cellvalues[row][col]), styles['BodyText'])
        elements.append(table)
        elements.append(Spacer(1, 24))
        # Recipes Section (new page)
        elements.append(PageBreak())
        elements.append(Paragraph("Recipes", styles['Heading1']))
        elements.append(Spacer(1, 12))
        for recipe in recipes:
            elements.append(Paragraph(recipe["name"], styles['Heading2']))
            elements.append(Spacer(1, 12))
            elements.append(Paragraph("Nutritional Information", styles['Heading3']))
            elements.append(Paragraph(f"Calories: {recipe['nutritional_info']['calories']}", styles['Normal']))
            elements.append(Paragraph(f"Protein: {recipe['nutritional_info']['protein']}", styles['Normal']))
            elements.append(Paragraph(f"Carbs: {recipe['nutritional_info']['carbs']}", styles['Normal']))
            elements.append(Paragraph(f"Fat: {recipe['nutritional_info']['fat']}", styles['Normal']))
            elements.append(Spacer(1, 12))
            elements.append(Paragraph("Ingredients", styles['Heading3']))
            for ingredient in recipe["ingredients"]:
                elements.append(Paragraph(f"• {ingredient}", styles['Normal']))
            elements.append(Spacer(1, 12))
            elements.append(Paragraph("Instructions", styles['Heading3']))
            for i, instruction in enumerate(recipe["instructions"], 1):
                elements.append(Paragraph(f"{i}. {instruction}", styles['Normal']))
            elements.append(Spacer(1, 24))
        # Shopping List Section (new page)
        elements.append(PageBreak())
        elements.append(Paragraph("Shopping List", styles['Heading1']))
        elements.append(Spacer(1, 12))
        categories = {}
        for item in shopping_list:
            if item["category"] not in categories:
                categories[item["category"]] = []
            categories[item["category"]].append(item)
        for category, items in categories.items():
            elements.append(Paragraph(category, styles['Heading2']))
            elements.append(Spacer(1, 12))
            for item in items:
                elements.append(Paragraph(f"• {item['name']} - {item['amount']}", styles['Normal']))
            elements.append(Spacer(1, 24))
        doc.build(elements)
        buffer.seek(0)
        username = current_user["email"].split("@")[0]
        date_str = datetime.now().strftime("%Y%m%d")
        filename = f"{username}_{date_str}_consolidated_meal_plan.pdf"
        return StreamingResponse(
            buffer,
            media_type="application/pdf",
            headers={"Content-Disposition": f"attachment; filename={filename}"}
        )
    except Exception as e:
        print("Error in /export/consolidated-meal-plan:")
        traceback.print_exc()
        raise HTTPException(status_code=500, detail=str(e))

@app.post("/export/{type}")
async def export_document(
    type: str,
    request: FastAPIRequest,
    current_user: User = Depends(get_current_user)
):
    try:
        data = await request.json()
        
        if type == "meal-plan":
            content = data["meal_plan"]
            title = "Meal Plan"
        elif type == "recipes":
            content = data["recipes"]
            title = "Recipe Collection"
        elif type == "shopping-list":
            content = data["shopping_list"]
            title = "Shopping List"
        else:
            raise HTTPException(status_code=400, detail="Invalid export type")

        # Generate PDF using reportlab
        buffer = BytesIO()
        doc = SimpleDocTemplate(buffer, pagesize=landscape(letter))
        elements = []

        # Add title
        styles = getSampleStyleSheet()
        elements.append(Paragraph(title, styles['Title']))
        elements.append(Spacer(1, 12))

        # Add content based on type
        if type == "meal-plan":
            # Create table for meal plan
            data = [["Day", "Breakfast", "Lunch", "Dinner", "Snacks"]]
            days = ["Monday", "Tuesday", "Wednesday", "Thursday", "Friday", "Saturday", "Sunday"]
            for i, day in enumerate(days):
                data.append([
                    day,
                    content["breakfast"][i] if i < len(content["breakfast"]) else "",
                    content["lunch"][i] if i < len(content["lunch"]) else "",
                    content["dinner"][i] if i < len(content["dinner"]) else "",
                    content["snacks"][i] if i < len(content["snacks"]) else "",
                ])
            # Set column widths
            col_widths = [0.8*inch, 2.5*inch, 2.5*inch, 2.5*inch, 2.5*inch]
            table = Table(data, colWidths=col_widths)
            table.setStyle(TableStyle([
                ('BACKGROUND', (0, 0), (-1, 0), colors.grey),
                ('TEXTCOLOR', (0, 0), (-1, 0), colors.whitesmoke),
                ('ALIGN', (0, 0), (-1, -1), 'LEFT'),
                ('FONTNAME', (0, 0), (-1, 0), 'Helvetica-Bold'),
                ('FONTSIZE', (0, 0), (-1, 0), 14),
                ('BOTTOMPADDING', (0, 0), (-1, 0), 12),
                ('BACKGROUND', (0, 1), (-1, -1), colors.beige),
                ('TEXTCOLOR', (0, 1), (-1, -1), colors.black),
                ('FONTNAME', (0, 1), (-1, -1), 'Helvetica'),
                ('FONTSIZE', (0, 1), (-1, -1), 10),
                ('GRID', (0, 0), (-1, -1), 1, colors.black),
                ('VALIGN', (0, 0), (-1, -1), 'TOP'),
            ]))
            # Enable word wrap for all cells except header
            for row in range(1, len(data)):
                for col in range(1, 5):
                    table._cellvalues[row][col] = Paragraph(str(table._cellvalues[row][col]), styles['BodyText'])
            elements.append(table)

        elif type == "recipes":
            # Add each recipe
            for recipe in content:
                elements.append(Paragraph(recipe["name"], styles['Heading1']))
                elements.append(Spacer(1, 12))

                # Nutritional info
                elements.append(Paragraph("Nutritional Information", styles['Heading2']))
                elements.append(Paragraph(f"Calories: {recipe['nutritional_info']['calories']}", styles['Normal']))
                elements.append(Paragraph(f"Protein: {recipe['nutritional_info']['protein']}", styles['Normal']))
                elements.append(Paragraph(f"Carbs: {recipe['nutritional_info']['carbs']}", styles['Normal']))
                elements.append(Paragraph(f"Fat: {recipe['nutritional_info']['fat']}", styles['Normal']))
                elements.append(Spacer(1, 12))

                # Ingredients
                elements.append(Paragraph("Ingredients", styles['Heading2']))
                for ingredient in recipe["ingredients"]:
                    elements.append(Paragraph(f"• {ingredient}", styles['Normal']))
                elements.append(Spacer(1, 12))

                # Instructions
                elements.append(Paragraph("Instructions", styles['Heading2']))
                for i, instruction in enumerate(recipe["instructions"], 1):
                    elements.append(Paragraph(f"{i}. {instruction}", styles['Normal']))
                elements.append(Spacer(1, 24))

        elif type == "shopping-list":
            # Group items by category
            categories = {}
            for item in content:
                if item["category"] not in categories:
                    categories[item["category"]] = []
                categories[item["category"]].append(item)

            # Add each category
            for category, items in categories.items():
                elements.append(Paragraph(category, styles['Heading1']))
                elements.append(Spacer(1, 12))
                for item in items:
                    elements.append(Paragraph(f"• {item['name']} - {item['amount']}", styles['Normal']))
                elements.append(Spacer(1, 24))

        # Build PDF
        doc.build(elements)
        buffer.seek(0)

        return StreamingResponse(
            buffer,
            media_type="application/pdf",
            headers={"Content-Disposition": f"attachment; filename={type}-{datetime.now().strftime('%Y%m%d')}.pdf"}
        )

    except Exception as e:
        raise HTTPException(status_code=500, detail=str(e))

@app.post("/chat/message")
async def send_chat_message(
    message: ChatMessage,
    current_user: User = Depends(get_current_user)
):
    # Save user message
    user_message = await save_chat_message(
        current_user["id"],
        message.message,
        is_user=True,
        session_id=message.session_id
    )
    
    # Get chat history for context
    chat_history = await format_chat_history_for_prompt(
        current_user["id"],
        message.session_id or user_message["session_id"]
    )
    
    # Format user profile information for the system prompt
    profile = current_user.get("profile", {})
    system_prompt = f"""You are a helpful diet assistant for diabetes patients. The user has the following profile:
- Name: {profile.get('name', 'Not specified')}
- Age: {profile.get('age', 'Not specified')}
- Gender: {profile.get('gender', 'Not specified')}
- Weight: {profile.get('weight', 'Not specified')} kg
- Height: {profile.get('height', 'Not specified')} cm
- Waist Circumference: {profile.get('waistCircumference', 'Not specified')} cm
- Blood Pressure: {profile.get('systolicBP', 'Not specified')}/{profile.get('diastolicBP', 'Not specified')} mmHg
- Heart Rate: {profile.get('heartRate', 'Not specified')} bpm
- Ethnicity: {profile.get('ethnicity', 'Not specified')}
- Diet Type: {profile.get('dietType', 'Not specified')}
- Calorie Target: {profile.get('calorieTarget', 'Not specified')} calories
- Diet Features: {', '.join(profile.get('dietFeatures', []))}
- Medical Conditions: {', '.join(profile.get('medicalConditions', []))}
- Allergies: {', '.join(profile.get('allergies', []))}
- Dietary Restrictions: {', '.join(profile.get('dietaryRestrictions', []))}
- Food Preferences: {', '.join(profile.get('foodPreferences', []))}

Provide clear, concise, and accurate information about diet management, meal planning, and general diabetes care, taking into account the user's specific profile and preferences. Focus on recipe, nutrition and exercise queries only. When asking for a recipe ensure you always give a calorie count and nutritional information for the recipe."""
    
    # Ensure chat history is a list of message objects
    formatted_chat_history = []
    for msg in chat_history:
        if isinstance(msg, tuple) and len(msg) == 2:
            content, is_user = msg
            formatted_chat_history.append(
                {"role": "user", "content": content} if is_user else {"role": "assistant", "content": content}
            )
    
    # Generate response using OpenAI
    response = client.chat.completions.create(
        model=os.getenv("AZURE_OPENAI_DEPLOYMENT_NAME"),
        messages=[
            {"role": "system", "content": system_prompt},
            *formatted_chat_history,
            {"role": "user", "content": message.message}
        ],
        max_tokens=800,
        temperature=1.0,
        top_p=1.0,
        frequency_penalty=0.0,
        presence_penalty=0.0,
        stream=True
    )
    
    # Stream the response and collect the full message
    full_message = ""
    async def generate():
        nonlocal full_message
        try:
            for chunk in response:
                if not chunk.choices:
                    continue
                if not chunk.choices[0].delta:
                    continue
                content = chunk.choices[0].delta.content
                if content:
                    full_message += content
                    yield content
        except Exception as e:
            print(f"Error in streaming response: {str(e)}")
            if full_message:
                yield full_message
    
    # Create a streaming response
    streaming_response = StreamingResponse(generate(), media_type="text/plain")
    
    # Save the complete assistant message after streaming is done
    async def save_message():
        if full_message:
            await save_chat_message(
                current_user["id"],
                full_message,
                is_user=False,
                session_id=user_message["session_id"]
            )
    
    # Add a callback to save the message after streaming
    streaming_response.background = save_message
    
    return streaming_response

@app.get("/chat/history")
async def get_chat_history(
    session_id: Optional[str] = None,
    current_user: User = Depends(get_current_user)
):
    messages = await get_recent_chat_history(current_user["id"], session_id)
    return messages

@app.get("/chat/sessions")
async def get_chat_sessions(current_user: User = Depends(get_current_user)):
    sessions = await get_user_sessions(current_user["id"])
    return sessions

@app.delete("/chat/history")
async def delete_chat_history(
    session_id: Optional[str] = None,
    current_user: User = Depends(get_current_user)
):
    await clear_chat_history(current_user["id"], session_id)
    return {"message": "Chat history cleared successfully"}

@app.get("/users/me")
async def get_current_user_info(current_user: User = Depends(get_current_user)):
    """Get current user information"""
    print("Current user data:", current_user)  # Add logging
    
    # Get patient info if available
    patient_name = None
    if current_user.get("patient_id"):
        try:
            patient = await get_patient_by_id(current_user["patient_id"])
            if patient:
                patient_name = patient.get("name")
        except Exception as e:
            print(f"Error fetching patient info: {str(e)}")
    
    return {
        "email": current_user["email"],
        "username": current_user["username"],
        "is_admin": current_user.get("is_admin", False),
        "name": patient_name
    }

@app.post("/user/profile")
async def save_user_profile(
    request: FastAPIRequest,
    current_user: User = Depends(get_current_user)
):
    data = await request.json()
    profile = data.get("profile")
    if not profile:
        raise HTTPException(status_code=400, detail="No profile data provided")
    user_doc = await get_user_by_email(current_user["email"])
    if not user_doc:
        raise HTTPException(status_code=404, detail="User not found")
    user_doc["profile"] = profile
    user_container.replace_item(item=user_doc["id"], body=user_doc)
    return {"message": "Profile saved"}

@app.get("/user/profile")
async def get_user_profile(current_user: User = Depends(get_current_user)):
    user_doc = await get_user_by_email(current_user["email"])
    if not user_doc or "profile" not in user_doc:
        return {}
    return user_doc["profile"]

@app.post("/generate-recipe")
async def generate_recipe(
    request: FastAPIRequest,
    current_user: User = Depends(get_current_user)
):
    try:
        data = await request.json()
        meal_name = data.get('meal_name')
        user_profile = data.get('user_profile', {})
        print("/generate-recipe endpoint called")
        print("Meal name:", meal_name)
        print("User profile:", user_profile)
        
        if not meal_name:
            raise HTTPException(status_code=400, detail="No meal name provided")
        
        # Check if OpenAI client is properly configured
        if not client:
            print("ERROR: OpenAI client is not initialized")
            raise HTTPException(status_code=500, detail="OpenAI client not configured")
        
        # Check environment variables
        openai_key = os.getenv("AZURE_OPENAI_KEY")
        openai_endpoint = os.getenv("AZURE_OPENAI_ENDPOINT")
        deployment_name = os.getenv("AZURE_OPENAI_DEPLOYMENT_NAME")
        
        print(f"OpenAI Key exists: {bool(openai_key)}")
        print(f"OpenAI Endpoint: {openai_endpoint}")
        print(f"Deployment Name: {deployment_name}")
        
        if not openai_key or not openai_endpoint or not deployment_name:
            missing = []
            if not openai_key: missing.append("AZURE_OPENAI_KEY")
            if not openai_endpoint: missing.append("AZURE_OPENAI_ENDPOINT")
            if not deployment_name: missing.append("AZURE_OPENAI_DEPLOYMENT_NAME")
            error_msg = f"Missing environment variables: {', '.join(missing)}"
            print(f"ERROR: {error_msg}")
            raise HTTPException(status_code=500, detail=error_msg)
        
        prompt = f"""Generate a detailed recipe for the following meal: {meal_name}\n\nUser profile context: {json.dumps(user_profile, indent=2)}\n\nPlease provide:\n1. A list of ingredients with quantities\n2. Step-by-step preparation instructions\n3. Nutritional information (calories, protein, carbs, fat)\n\nFor all nutritional values, return them as strings with units (e.g., '3g', '115 kcal').\n\nFormat the response as a JSON object with the following structure:\n{{\n    \"name\": \"Recipe Name\",\n    \"ingredients\": [\"ingredient1\", \"ingredient2\", ...],\n    \"instructions\": [\"step1\", \"step2\", ...],\n    \"nutritional_info\": {{\n        \"calories\": \"number with unit, e.g. '115 kcal'\",\n        \"protein\": \"number with unit, e.g. '3g'\",\n        \"carbs\": \"number with unit, e.g. '16g'\",\n        \"fat\": \"number with unit, e.g. '4g'\"\n    }}\n}}"""
        
        print("Prompt for OpenAI:")
        print(prompt[:200] + "..." if len(prompt) > 200 else prompt)
        
        try:
            print("Calling OpenAI API...")
            response = client.chat.completions.create(
                model=deployment_name,
                messages=[
                    {"role": "system", "content": "You are a diabetes diet planning assistant."},
                    {"role": "user", "content": prompt}
                ],
                temperature=0.7,
                max_tokens=2000,
            )
            print("OpenAI response received successfully")
        except Exception as openai_error:
            print(f"OpenAI API Error: {type(openai_error).__name__}: {str(openai_error)}")
            # Check for common OpenAI errors
            if "rate_limit" in str(openai_error).lower():
                raise HTTPException(status_code=429, detail="OpenAI rate limit exceeded. Please try again later.")
            elif "quota" in str(openai_error).lower():
                raise HTTPException(status_code=503, detail="OpenAI quota exceeded. Please check your API limits.")
            elif "authentication" in str(openai_error).lower() or "401" in str(openai_error):
                raise HTTPException(status_code=500, detail="OpenAI authentication failed. Please check API credentials.")
            elif "network" in str(openai_error).lower() or "connection" in str(openai_error).lower():
                raise HTTPException(status_code=502, detail="Network error connecting to OpenAI. Please try again.")
            else:
                raise HTTPException(status_code=500, detail=f"OpenAI API error: {str(openai_error)}")
        
        raw_content = response.choices[0].message.content
        print("Raw OpenAI response received")
        print(f"Response length: {len(raw_content) if raw_content else 0}")
        
        if not raw_content:
            raise HTTPException(status_code=500, detail="Empty response from OpenAI")
        
        # Remove Markdown code block if present
        if raw_content.strip().startswith('```'):
            raw_content = re.sub(r'^```[a-zA-Z]*\s*|```$', '', raw_content.strip(), flags=re.MULTILINE).strip()
        
        try:
            recipe = json.loads(raw_content)
            print("Successfully parsed recipe JSON")
            print(f"Recipe name: {recipe.get('name', 'Unknown')}")
        except json.JSONDecodeError as parse_err:
            print(f"JSON parsing error: {str(parse_err)}")
            print(f"Raw content (first 500 chars): {raw_content[:500]}")
            raise HTTPException(status_code=500, detail=f"Invalid JSON response from OpenAI: {str(parse_err)}")
        except Exception as parse_err:
            print(f"Unexpected parsing error: {str(parse_err)}")
            raise HTTPException(status_code=500, detail=f"Error parsing OpenAI response: {str(parse_err)}")
        
        return recipe
        
    except HTTPException:
        # Re-raise HTTP exceptions as-is
        raise
    except Exception as e:
        print(f"Unexpected error in /generate-recipe: {type(e).__name__}: {str(e)}")
        import traceback
        traceback.print_exc()
        raise HTTPException(status_code=500, detail=f"Internal server error: {str(e)}")

@app.get("/user/shopping-list")
async def get_user_shopping_list(current_user: User = Depends(get_current_user)):
    """Get the most recent shopping list for the current user"""
    try:
        shopping_lists = await get_user_shopping_lists(current_user["email"])
        if not shopping_lists:
            return {"items": []}
        # Return the most recent shopping list (assuming sorted by creation time or session_id)
        # If not sorted, sort by session_id or add a timestamp in the future
        return shopping_lists[-1]
    except Exception as e:
        print(f"Error fetching shopping list: {str(e)}")
        raise HTTPException(status_code=500, detail=str(e))

@app.post("/user/shopping-list")
async def save_user_shopping_list(request: FastAPIRequest, current_user: User = Depends(get_current_user)):
    data = await request.json()
    items = data.get("items")
    if not items or not isinstance(items, list):
        raise HTTPException(status_code=400, detail="No items provided or invalid format")
    try:
        await save_shopping_list(current_user["email"], {"items": items})
        return {"message": "Shopping list saved successfully"}
    except Exception as e:
        print(f"Error saving shopping list: {str(e)}")
        raise HTTPException(status_code=500, detail=str(e))

@app.get("/user/recipes")
async def get_user_recipes_endpoint(current_user: User = Depends(get_current_user)):
    """Get the most recent recipes for the current user"""
    try:
        recipes_list = await get_user_recipes(current_user["email"])
        if not recipes_list:
            return {"recipes": []}
        return recipes_list[-1]
    except Exception as e:
        print(f"Error fetching recipes: {str(e)}")
        raise HTTPException(status_code=500, detail=str(e))

@app.post("/user/recipes")
async def save_user_recipes(request: FastAPIRequest, current_user: User = Depends(get_current_user)):
    data = await request.json()
    recipes = data.get("recipes")
    if not recipes or not isinstance(recipes, list):
        raise HTTPException(status_code=400, detail="No recipes provided or invalid format")
    try:
        await save_recipes(current_user["email"], recipes)
        return {"message": "Recipes saved"}
    except Exception as e:
        print(f"Error saving recipes: {str(e)}")
        raise HTTPException(status_code=500, detail=str(e))

@app.exception_handler(Exception)
async def global_exception_handler(request: FastAPIRequest, exc: Exception):
    print(f"Global exception handler: {exc}", file=sys.stderr)
    import traceback
    traceback.print_exc()
    return JSONResponse(
        status_code=500,
        content={"detail": str(exc)},
    )

@app.post("/test-echo")
async def test_echo(current_user: User = Depends(get_current_user)):
    print(">>>> Entered /test-echo endpoint")
    return {"ok": True}

@app.post("/export/test-minimal")
async def export_test_minimal():
    print(">>>> Entered /export/test-minimal endpoint")
    return {"ok": True}

@app.post("/generate_plan")
async def generate_plan(
    request: Request,
    current_user: User = Depends(get_current_user)
):
    """Save a generated meal plan to history"""
    try:
        data = await request.json()
        
        # Validate required fields
        required_fields = ["user_profile", "recipes", "shopping_list"]
        for field in required_fields:
            if field not in data:
                raise HTTPException(
                    status_code=status.HTTP_400_BAD_REQUEST,
                    detail=f"Missing required field: {field}"
                )
        
        # Save the meal plan using Cosmos DB
        meal_plan = await save_meal_plan(current_user["email"], data)
        
        return {
            "status": "success",
            "message": "Meal plan saved successfully",
            "meal_plan": meal_plan
        }
    except Exception as e:
        raise HTTPException(
            status_code=status.HTTP_500_INTERNAL_SERVER_ERROR,
            detail=str(e)
        )

@app.get("/meal_plans")
async def get_meal_plans(
    current_user: User = Depends(get_current_user)
):
    """Get all meal plans for the current user"""
    try:
        meal_plans = await get_user_meal_plans(current_user["email"])
        return {"meal_plans": meal_plans}
    except Exception as e:
        raise HTTPException(
            status_code=status.HTTP_500_INTERNAL_SERVER_ERROR,
            detail=f"Failed to retrieve meal plans: {str(e)}"
        )

@app.get("/meal_plans/{plan_id}")
async def get_meal_plan(
    plan_id: str,
    current_user: User = Depends(get_current_user)
):
    """Get a specific meal plan by ID"""
    try:
        # Query Cosmos DB for the specific meal plan
        query = f"SELECT * FROM c WHERE c.type = 'meal_plan' AND c.id = '{plan_id}' AND c.user_id = '{current_user['id']}'"
        items = list(interactions_container.query_items(query=query, enable_cross_partition_query=True))
        
        if not items:
            raise HTTPException(
                status_code=status.HTTP_404_NOT_FOUND,
                detail="Meal plan not found"
            )
            
        return {"meal_plan": items[0]}
    except HTTPException:
        raise
    except Exception as e:
        raise HTTPException(
            status_code=status.HTTP_500_INTERNAL_SERVER_ERROR,
            detail=f"Failed to retrieve meal plan: {str(e)}"
        )

@app.delete("/meal_plans/all") # Use DELETE with a specific path for clarity
async def delete_all_meal_plans_endpoint(
    current_user: Dict[str, Any] = Depends(get_current_user)
):
    """Deletes all meal plans for the current user."""
    try:
        user_id = current_user.get("email")
        if not user_id:
            raise HTTPException(status_code=400, detail="User ID not found in token. Please log in again.")

        deleted_count = await delete_all_user_meal_plans(user_id)

        if deleted_count == 0:
            return {"message": "No meal plans were found to delete. Your history is already empty."}
        else:
            return {"message": f"Successfully deleted all {deleted_count} meal plan(s) for user {user_id}."}

    except HTTPException:
        raise
    except Exception as e:
        print(f"Error in DELETE /meal_plans/all: {e}")
        import traceback
        traceback.print_exc()
        raise HTTPException(status_code=500, detail=f"Failed to delete all meal plans: {str(e)}")

@app.delete("/meal_plans/{plan_id}")
async def delete_meal_plan(
    plan_id: str,
    current_user: Dict[str, Any] = Depends(get_current_user)
):
    """Deletes a specific meal plan by ID for the current user."""
    try:
        user_id = current_user.get("email")
        if not user_id:
             raise HTTPException(status_code=400, detail="User ID not found in token.")
        deleted = await delete_meal_plan_by_id(plan_id, user_id)
        if not deleted:
             raise HTTPException(status_code=404, detail="Meal plan not found or does not belong to user.")
        return {"message": f"Meal plan '{plan_id}' deleted successfully"}
    except Exception as e:
        print(f"Error in DELETE /meal_plans/{{plan_id}}: {e}")
        import traceback
        traceback.print_exc()
        raise HTTPException(status_code=500, detail=f"Failed to delete meal plan: {str(e)}")

@app.post("/meal_plans/bulk_delete")
async def bulk_delete_meal_plans(
    plan_ids: List[str] = Body(..., embed=True),
    current_user: Dict[str, Any] = Depends(get_current_user)
):
    """Deletes a list of specific meal plans by ID for the current user."""
    if not plan_ids:
        raise HTTPException(status_code=400, detail="No meal plan IDs provided for deletion.")
        
    user_id = current_user.get("email")
    if not user_id:
        raise HTTPException(status_code=400, detail="User ID not found in token.")

    deleted_count = 0
    failed_deletions = []
    corrupted_plans = []
    
    for plan_id in plan_ids:
        try:
            if not plan_id:
                failed_deletions.append("Empty ID provided")
                continue

            # Ensure plan_id has the correct prefix
            if not plan_id.startswith('meal_plan_'):
                plan_id = f'meal_plan_{plan_id}'

            deleted = await delete_meal_plan_by_id(plan_id, user_id)
            
            if deleted:
                deleted_count += 1
            else:
                # Check if the plan exists but is corrupted
                query = f"SELECT c.id, c.created_at, c.dailyCalories, c.macronutrients FROM c WHERE c.type = 'meal_plan' AND c.id = '{plan_id}' AND c.user_id = '{user_id}'"
                items = list(interactions_container.query_items(
                    query=query,
                    enable_cross_partition_query=True
                ))
                
                if items:
                    # Plan exists but might be corrupted
                    plan = items[0]
                    required_fields = ['created_at', 'dailyCalories', 'macronutrients']
                    missing_fields = [field for field in required_fields if field not in plan]
                    if missing_fields:
                        corrupted_plans.append(f"{plan_id} (missing: {', '.join(missing_fields)})")
                    else:
                        failed_deletions.append(f"{plan_id} (not found or access denied)")
                else:
                    failed_deletions.append(f"{plan_id} (not found or access denied)")

        except Exception as e:
            print(f"Error deleting meal plan {plan_id} during bulk delete: {e}")
            failed_deletions.append(f"{plan_id} (error: {str(e)})")

    if deleted_count == 0 and not failed_deletions and not corrupted_plans:
        raise HTTPException(status_code=404, detail="No meal plans were found to delete.")
    
    response = {
        "message": f"Successfully deleted {deleted_count} meal plan(s).",
        "deleted_count": deleted_count
    }
    
    if failed_deletions:
        response["failed_deletions"] = failed_deletions
    
    if corrupted_plans:
        response["corrupted_plans"] = corrupted_plans
    
    return response

@app.get("/view-meal-plans")
async def view_meal_plans_endpoint(current_user: Dict[str, Any] = Depends(get_current_user)):
    """View all meal plans for the current user"""
    try:
        meal_plans = await view_meal_plans(current_user["email"])
        return {"meal_plans": meal_plans}
    except Exception as e:
        raise HTTPException(
            status_code=status.HTTP_500_INTERNAL_SERVER_ERROR,
            detail=str(e)
        )

@app.post("/save-full-meal-plan")
async def save_full_meal_plan_endpoint(
    full_meal_plan_data: Dict[str, Any] = Body(...),
    current_user: Dict[str, Any] = Depends(get_current_user)
):
    """Saves the full meal plan data including recipes and shopping list."""
    try:
        user_id = current_user.get("email") # Or use "id" depending on how you identify users
        if not user_id:
             raise HTTPException(status_code=400, detail="User ID not found in token.")
             
        # The save_meal_plan function in database.py is designed to accept
        # the meal_plan dictionary and use **meal_plan, so we can pass the
        # full_meal_plan_data directly if it contains the required base fields
        # (breakfast, lunch, etc.) plus recipes and shopping_list.
        
        # It might be a good idea to add validation here or in save_meal_plan
        # to ensure the basic meal plan fields are present.

        saved_plan = await save_meal_plan(user_id, full_meal_plan_data)
        
        # You might want to return the saved_plan data or just a success message
        return {"message": "Meal plan saved successfully", "plan_id": saved_plan.get("id")}
        
    except ValueError as e:
        # Handle validation errors from save_meal_plan
        raise HTTPException(status_code=400, detail=str(e))
    except Exception as e:
        # Handle other potential errors during saving
        print(f"Error saving full meal plan: {e}")
        import traceback
        traceback.print_exc()
        raise HTTPException(status_code=500, detail="An error occurred while saving the meal plan.")

<<<<<<< HEAD
@app.get("/debug/meal_plans")
async def debug_meal_plans(current_user: User = Depends(get_current_user)):
    """Return all meal plans for the current user, including IDs and partition keys, for debugging."""
    try:
        user_id = current_user.get("email")
        if not user_id:
            raise HTTPException(status_code=400, detail="User ID not found in token.")
        query = f"SELECT * FROM c WHERE c.type = 'meal_plan' AND c.user_id = '{user_id}'"
        print(f"[DEBUG] Querying all meal plans for user_id: {user_id}")
        items = list(interactions_container.query_items(query=query, enable_cross_partition_query=True))
        print(f"[DEBUG] Found {len(items)} meal plans for user_id: {user_id}")
        return {"meal_plans": items}
    except Exception as e:
        print(f"[DEBUG] Error in /debug/meal_plans: {e}")
        import traceback
        traceback.print_exc()
=======
@app.post("/consumption/analyze-and-record")
async def analyze_and_record_food(
    image: UploadFile = File(...),
    session_id: str = Form(None),
    current_user: User = Depends(get_current_user)
):
    """Analyze food image and optionally record to consumption history"""
    try:
        print(f"[analyze_and_record_food] Starting analysis for user {current_user['id']}")
        
        # Read and validate image
        contents = await image.read()
        img = Image.open(BytesIO(contents))
        
        # Convert image to base64
        buffered = BytesIO()
        img.save(buffered, format="JPEG")
        img_str = base64.b64encode(buffered.getvalue()).decode()
        
        print("[analyze_and_record_food] Image processed and converted to base64")
        
        # Generate structured analysis using OpenAI
        response = client.chat.completions.create(
            model=os.getenv("AZURE_OPENAI_DEPLOYMENT_NAME"),
            messages=[
                {
                    "role": "system",
                    "content": """You are a nutrition analysis expert for diabetes patients. 
                    Analyze the food image and return a structured JSON response with the following format:
                    {
                        "food_name": "descriptive name of the food",
                        "estimated_portion": "portion size estimate",
                        "nutritional_info": {
                            "calories": number,
                            "carbohydrates": number (in grams),
                            "protein": number (in grams),
                            "fat": number (in grams),
                            "fiber": number (in grams),
                            "sugar": number (in grams),
                            "sodium": number (in mg)
                        },
                        "medical_rating": {
                            "diabetes_suitability": "high/medium/low",
                            "glycemic_impact": "low/medium/high",
                            "recommended_frequency": "daily/weekly/occasional/avoid",
                            "portion_recommendation": "recommended portion size for diabetes patients"
                        },
                        "analysis_notes": "detailed explanation of nutritional analysis and diabetes considerations"
                    }
                    Provide realistic estimates based on visual analysis. Be conservative with diabetes suitability ratings."""
                },
                {
                    "role": "user",
                    "content": [
                        {
                            "type": "text",
                            "text": "Analyze this food image and provide detailed nutritional information and diabetes suitability rating."
                        },
                        {
                            "type": "image_url",
                            "image_url": {
                                "url": f"data:image/jpeg;base64,{img_str}"
                            }
                        }
                    ]
                }
            ],
            max_tokens=800,
            temperature=0.3
        )
        
        print("[analyze_and_record_food] Received analysis from OpenAI")
        
        # Get the response content
        analysis_text = response.choices[0].message.content
        
        # Try to parse JSON from the response
        try:
            import json
            # Extract JSON from response (in case there's additional text)
            start_idx = analysis_text.find('{')
            end_idx = analysis_text.rfind('}') + 1
            json_str = analysis_text[start_idx:end_idx]
            analysis_data = json.loads(json_str)
            print(f"[analyze_and_record_food] Successfully parsed analysis data: {analysis_data}")
        except (json.JSONDecodeError, ValueError) as e:
            print(f"[analyze_and_record_food] Error parsing analysis data: {str(e)}")
            # If JSON parsing fails, create a structured response from the text
            analysis_data = {
                "food_name": "Unknown food item",
                "estimated_portion": "Unable to determine",
                "nutritional_info": {
                    "calories": 0,
                    "carbohydrates": 0,
                    "protein": 0,
                    "fat": 0,
                    "fiber": 0,
                    "sugar": 0,
                    "sodium": 0
                },
                "medical_rating": {
                    "diabetes_suitability": "unknown",
                    "glycemic_impact": "unknown",
                    "recommended_frequency": "consult nutritionist",
                    "portion_recommendation": "consult nutritionist"
                },
                "analysis_notes": analysis_text
            }
        
        # Prepare consumption data
        consumption_data = {
            "food_name": analysis_data.get("food_name"),
            "estimated_portion": analysis_data.get("estimated_portion"),
            "nutritional_info": analysis_data.get("nutritional_info", {}),
            "medical_rating": analysis_data.get("medical_rating", {}),
            "image_analysis": analysis_data.get("analysis_notes"),
            "image_url": img_str
        }
        
        print(f"[analyze_and_record_food] Prepared consumption data: {consumption_data}")
        
        # Save to consumption history
        print(f"[analyze_and_record_food] Attempting to save consumption record for user {current_user['id']}")
        consumption_record = await save_consumption_record(current_user["id"], consumption_data)
        print(f"[analyze_and_record_food] Successfully saved consumption record with ID: {consumption_record['id']}")
        
        # Also save to chat if session_id is provided
        if session_id:
            print(f"[analyze_and_record_food] Saving to chat with session_id: {session_id}")
            # Save user message with image
            await save_chat_message(
                current_user["id"],
                "Recorded food consumption",
                is_user=True,
                session_id=session_id,
                image_url=img_str
            )
            
            # Save assistant response
            summary_message = f"**Food Recorded: {analysis_data.get('food_name')}**\n\n"
            summary_message += f"📊 **Nutritional Info (per {analysis_data.get('estimated_portion')}):**\n"
            summary_message += f"- Calories: {analysis_data.get('nutritional_info', {}).get('calories', 'N/A')}\n"
            summary_message += f"- Carbs: {analysis_data.get('nutritional_info', {}).get('carbohydrates', 'N/A')}g\n"
            summary_message += f"- Protein: {analysis_data.get('nutritional_info', {}).get('protein', 'N/A')}g\n"
            summary_message += f"- Fat: {analysis_data.get('nutritional_info', {}).get('fat', 'N/A')}g\n\n"
            summary_message += f"🩺 **Diabetes Suitability:** {analysis_data.get('medical_rating', {}).get('diabetes_suitability', 'N/A').title()}\n"
            summary_message += f"📈 **Glycemic Impact:** {analysis_data.get('medical_rating', {}).get('glycemic_impact', 'N/A').title()}\n\n"
            summary_message += f"💡 **Notes:** {analysis_data.get('analysis_notes', '')}"
            
            await save_chat_message(
                current_user["id"],
                summary_message,
                is_user=False,
                session_id=session_id
            )
            print("[analyze_and_record_food] Successfully saved chat messages")
        
        return {
            "success": True,
            "consumption_record_id": consumption_record["id"],
            "analysis": analysis_data
        }
        
    except Exception as e:
        print(f"[analyze_and_record_food] Error: {str(e)}")
        print(f"[analyze_and_record_food] Full error details:", traceback.format_exc())
        raise HTTPException(status_code=500, detail=str(e))

@app.get("/consumption/history")
async def get_consumption_history(
    limit: int = 50,
    current_user: User = Depends(get_current_user)
):
    """Get user's consumption history"""
    try:
        print(f"[get_consumption_history] Starting request for user {current_user['id']}")
        print(f"[get_consumption_history] User data: {current_user}")
        
        history = await get_user_consumption_history(current_user["id"], limit)
        print(f"[get_consumption_history] Retrieved {len(history)} records")
        print(f"[get_consumption_history] First record (if any): {history[0] if history else 'No records'}")
        
        return history  # Return the records directly
    except Exception as e:
        print(f"[get_consumption_history] Error: {str(e)}")
        print(f"[get_consumption_history] Full error details:", traceback.format_exc())
        raise HTTPException(status_code=500, detail=str(e))

@app.get("/consumption/analytics")
async def get_consumption_analytics_endpoint(
    days: int = 7,
    current_user: User = Depends(get_current_user)
):
    """Get consumption analytics for specified period"""
    try:
        analytics = await get_consumption_analytics(current_user["id"], days)
        return analytics
    except Exception as e:
        print(f"Error getting consumption analytics: {str(e)}")
        raise HTTPException(status_code=500, detail=str(e))

@app.post("/chat/analyze-image")
async def analyze_image(
    image: UploadFile = File(...),
    prompt: str = Form(...),
    current_user: User = Depends(get_current_user)
):
    try:
        # Read and validate image
        contents = await image.read()
        img = Image.open(BytesIO(contents))
        
        # Convert image to base64
        buffered = BytesIO()
        img.save(buffered, format="JPEG")
        img_str = base64.b64encode(buffered.getvalue()).decode()
        
        # Save user message with image
        user_message = await save_chat_message(
            current_user["id"],
            "Analyzing food image...",
            is_user=True,
            session_id=None,  # You might want to handle session_id differently
            image_url=img_str
        )
        
        # Generate response using OpenAI with image
        response = client.chat.completions.create(
            model=os.getenv("AZURE_OPENAI_DEPLOYMENT_NAME"),
            messages=[
                {
                    "role": "system",
                    "content": "You are a helpful diet assistant for diabetes patients. Analyze the food image and provide detailed nutritional information, including estimated calories, macronutrients, and any relevant dietary considerations for diabetes patients."
                },
                {
                    "role": "user",
                    "content": [
                        {
                            "type": "text",
                            "text": prompt
                        },
                        {
                            "type": "image_url",
                            "image_url": {
                                "url": f"data:image/jpeg;base64,{img_str}"
                            }
                        }
                    ]
                }
            ],
            max_tokens=500,
            temperature=0.7,
            stream=True
        )
        
        # Stream the response
        async def generate():
            full_message = ""
            try:
                for chunk in response:
                    if not chunk.choices:
                        continue
                    if not chunk.choices[0].delta:
                        continue
                    content = chunk.choices[0].delta.content
                    if content:
                        full_message += content
                        yield content
            except Exception as e:
                print(f"Error in streaming response: {str(e)}")
                if full_message:
                    yield full_message
            
            # Save the complete assistant message after streaming
            if full_message:
                await save_chat_message(
                    current_user["id"],
                    full_message,
                    is_user=False,
                    session_id=user_message["session_id"],
                    image_url=img_str
                )
        
        return StreamingResponse(generate(), media_type="text/plain")
        
    except Exception as e:
        print(f"Error in image analysis: {str(e)}")
>>>>>>> bd3d6167
        raise HTTPException(status_code=500, detail=str(e))

if __name__ == "__main__":
    import uvicorn
    uvicorn.run(app, host="0.0.0.0", port=8000) <|MERGE_RESOLUTION|>--- conflicted
+++ resolved
@@ -1667,7 +1667,6 @@
         traceback.print_exc()
         raise HTTPException(status_code=500, detail="An error occurred while saving the meal plan.")
 
-<<<<<<< HEAD
 @app.get("/debug/meal_plans")
 async def debug_meal_plans(current_user: User = Depends(get_current_user)):
     """Return all meal plans for the current user, including IDs and partition keys, for debugging."""
@@ -1684,7 +1683,8 @@
         print(f"[DEBUG] Error in /debug/meal_plans: {e}")
         import traceback
         traceback.print_exc()
-=======
+        raise HTTPException(status_code=500, detail="Internal server error")
+
 @app.post("/consumption/analyze-and-record")
 async def analyze_and_record_food(
     image: UploadFile = File(...),
@@ -1972,7 +1972,6 @@
         
     except Exception as e:
         print(f"Error in image analysis: {str(e)}")
->>>>>>> bd3d6167
         raise HTTPException(status_code=500, detail=str(e))
 
 if __name__ == "__main__":
