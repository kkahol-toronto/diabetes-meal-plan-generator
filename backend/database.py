import os
from azure.cosmos import CosmosClient
from azure.cosmos.exceptions import CosmosResourceNotFoundError
from dotenv import load_dotenv
from datetime import datetime
import uuid
import tiktoken
import json
import traceback

# Load environment variables
load_dotenv()

# Cosmos DB configuration
COSMOS_CONNECTION_STRING = os.getenv("COSMO_DB_CONNECTION_STRING")
INTERACTIONS_CONTAINER = os.getenv("INTERACTIONS_CONTAINER")
USER_INFORMATION_CONTAINER = os.getenv("USER_INFORMATION_CONTAINER")

# Initialize Cosmos DB client
client = CosmosClient.from_connection_string(COSMOS_CONNECTION_STRING)
database = client.get_database_client("diabetes_diet_manager")

# Get container clients
interactions_container = database.get_container_client(INTERACTIONS_CONTAINER)
user_container = database.get_container_client(USER_INFORMATION_CONTAINER)

def generate_session_id():
    """Generate a unique session ID"""
    return str(uuid.uuid4())

async def create_user(user_data: dict):
    """Create a new user in the database"""
    try:
        # Add type field for querying and set partition key
        user_data["type"] = "user"
        user_data["id"] = user_data["email"]  # Use email as partition key
        return user_container.create_item(body=user_data)
    except Exception as e:
        raise Exception(f"Failed to create user: {str(e)}")

async def get_user_by_email(email: str):
    """Get user by email"""
    try:
        query = f"SELECT * FROM c WHERE c.type = 'user' AND c.id = '{email}'"
        items = list(user_container.query_items(query=query, enable_cross_partition_query=True))
        return items[0] if items else None
    except Exception as e:
        raise Exception(f"Failed to get user: {str(e)}")

async def create_patient(patient_data: dict):
    """Create a new patient record"""
    try:
        # Add type field for querying and set partition key
        patient_data["type"] = "patient"
        patient_data["id"] = patient_data["registration_code"]  # Use registration code as partition key
        return user_container.create_item(body=patient_data)
    except Exception as e:
        raise Exception(f"Failed to create patient: {str(e)}")

async def get_patient_by_registration_code(code: str):
    """Get patient by registration code"""
    try:
        query = f"SELECT * FROM c WHERE c.type = 'patient' AND c.id = '{code}'"
        items = list(user_container.query_items(query=query, enable_cross_partition_query=True))
        return items[0] if items else None
    except Exception as e:
        raise Exception(f"Failed to get patient: {str(e)}")

async def get_all_patients():
    """Get all patients"""
    try:
        query = "SELECT * FROM c WHERE c.type = 'patient'"
        return list(user_container.query_items(query=query, enable_cross_partition_query=True))
    except Exception as e:
        raise Exception(f"Failed to get patients: {str(e)}")

async def get_patient_by_id(patient_id: str):
    """Get patient by ID"""
    try:
        query = f"SELECT * FROM c WHERE c.type = 'patient' AND c.id = '{patient_id}'"
        items = list(user_container.query_items(query=query, enable_cross_partition_query=True))
        return items[0] if items else None
    except Exception as e:
        raise Exception(f"Failed to get patient: {str(e)}")

async def save_meal_plan(user_id: str, meal_plan_data: dict):
    """Saves a user's meal plan to Cosmos DB."""
    
    # Rebuild the item dictionary explicitly to avoid potential CosmosDict issues
    item = {}
    for key, value in meal_plan_data.items():
        item[key] = value
        
    # Ensure partition key and required fields are included
    item['user_id'] = user_id  # Ensure user_id is set from the authenticated user
    item['id'] = meal_plan_data.get('id', str(uuid.uuid4())) # Use existing ID or generate new one
    item['type'] = 'meal_plan' # Add a type discriminator
    item['_partitionKey'] = user_id # Explicitly set the partition key
    item['created_at'] = datetime.utcnow().isoformat() # Add timestamp
    
    print(f"[save_meal_plan] Attempting to save item: {item.get('id')}, type: {item.get('type')}, user_id: {item.get('user_id')}")
    print(f"[save_meal_plan] Full item data (partial): {list(item.keys())}")
    
    try:
        # Use upsert_item to create or replace the item
        print(f"[save_meal_plan] Type of interactions_container: {type(interactions_container)}")
        print(f"[save_meal_plan] Type of item: {type(item)}")
        
        # Capture the result of upsert_item and convert it
        saved_item = interactions_container.upsert_item(body=item)
        print(f"[save_meal_plan] Successfully saved item: {saved_item.get('id')}")

        # Explicitly convert the saved item returned by upsert_item to a plain dictionary
        try:
            # json is already imported at the top of database.py
            plain_saved_item = json.loads(json.dumps(saved_item))
            print("[save_meal_plan] Converted saved_item returned by SDK to plain dict before returning")
            return plain_saved_item # Return the converted item
        except Exception as convert_error:
            print(f"[save_meal_plan] Failed to convert saved_item returned by SDK to plain dict: {convert_error}")
            # If conversion fails, return the original saved_item - the error might occur again
            return saved_item

    except Exception as e:
        print(f"[save_meal_plan] Error saving item {item.get('id')}: {e}")
        raise

async def get_user_meal_plans(user_id: str):
    """Get all meal plans for a user"""
    try:
        if not user_id:
            raise ValueError("User ID is required")

        query = f"SELECT * FROM c WHERE c.type = 'meal_plan' AND c.user_id = '{user_id}' ORDER BY c.created_at DESC"
        meal_plans = list(interactions_container.query_items(
            query=query,
            enable_cross_partition_query=True
        ))

        # Validate each meal plan has required fields
        for plan in meal_plans:
            required_fields = ['breakfast', 'lunch', 'dinner', 'snacks', 'dailyCalories', 'macronutrients']
            missing_fields = [field for field in required_fields if field not in plan]
            if missing_fields:
                print(f"Warning: Meal plan {plan['id']} is missing fields: {', '.join(missing_fields)}")

        return meal_plans
    except ValueError as e:
        raise ValueError(f"Invalid request: {str(e)}")
    except Exception as e:
        raise Exception(f"Failed to get meal plans: {str(e)}")

async def get_meal_plan_by_id(plan_id: str, user_id: str):
    """Get a specific meal plan by ID"""
    try:
        if not plan_id:
            raise ValueError("Plan ID is required")
        if not user_id:
            raise ValueError("User ID is required")

        query = f"SELECT * FROM c WHERE c.type = 'meal_plan' AND c.id = '{plan_id}' AND c.user_id = '{user_id}'"
        items = list(interactions_container.query_items(
            query=query,
            enable_cross_partition_query=True
        ))

        if not items:
            return None

        meal_plan = items[0]
        
        # Validate meal plan has required fields
        required_fields = ['breakfast', 'lunch', 'dinner', 'snacks', 'dailyCalories', 'macronutrients']
        missing_fields = [field for field in required_fields if field not in meal_plan]
        if missing_fields:
            print(f"Warning: Meal plan {plan_id} is missing fields: {', '.join(missing_fields)}")

        return meal_plan
    except ValueError as e:
        raise ValueError(f"Invalid request: {str(e)}")
    except Exception as e:
        raise Exception(f"Failed to get meal plan: {str(e)}")

async def delete_meal_plan_by_id(plan_id: str, user_id: str):
    """Deletes a meal plan by its ID and user ID."""
    print(f"[delete_meal_plan_by_id] Attempting to delete plan_id: {plan_id} for user_id: {user_id}")
    try:
        if not plan_id:
            raise ValueError("Plan ID is required")
        if not user_id:
            raise ValueError("User ID is required")

        # Ensure plan_id has the correct prefix
        if not plan_id.startswith('meal_plan_'):
            plan_id = f'meal_plan_{plan_id}'

        # First, verify the meal plan belongs to the user and get its partition key
        query = f"SELECT c.id, c.user_id, c.created_at, c.dailyCalories, c.macronutrients FROM c WHERE c.type = 'meal_plan' AND c.id = '{plan_id}' AND c.user_id = '{user_id}'"
        print(f"[delete_meal_plan_by_id] Verification query: {query}")
        items = list(interactions_container.query_items(
            query=query,
            enable_cross_partition_query=True
        ))

        if not items:
            print(f"[delete_meal_plan_by_id] Plan {plan_id} not found for user {user_id}")
            return False

        # Validate the meal plan has required fields
        meal_plan = items[0]
        required_fields = ['created_at', 'dailyCalories', 'macronutrients']
        missing_fields = [field for field in required_fields if field not in meal_plan]
        
        if missing_fields:
            print(f"[delete_meal_plan_by_id] Plan {plan_id} is missing required fields: {', '.join(missing_fields)}")
            # Still delete the corrupted plan
            partition_key = meal_plan.get('user_id')
            if partition_key:
                interactions_container.delete_item(item=plan_id, partition_key=partition_key)
                print(f"[delete_meal_plan_by_id] Deleted corrupted plan {plan_id}")
                return True
            return False

        # Get partition key from the fetched item
        partition_key = meal_plan.get('user_id')
        if not partition_key:
            print(f"[delete_meal_plan_by_id] Fetched item for {plan_id} is missing user_id (partition key)")
            return False

        print(f"[delete_meal_plan_by_id] Found valid plan with id: {plan_id}. Attempting deletion.")
        interactions_container.delete_item(item=plan_id, partition_key=partition_key)
        print(f"[delete_meal_plan_by_id] Deletion successful for plan_id: {plan_id}")
        return True

    except CosmosResourceNotFoundError:
        print(f"[delete_meal_plan_by_id] CosmosResourceNotFoundError for plan_id: {plan_id}")
        return False
    except Exception as e:
        print(f"[delete_meal_plan_by_id] Error deleting meal plan {plan_id} for user {user_id}: {e}")
        traceback.print_exc()
        raise Exception(f"Failed to delete meal plan: {str(e)}")

async def delete_all_user_meal_plans(user_id: str):
    """Deletes all meal plans for a specific user."""
    print(f"[delete_all_user_meal_plans] Attempting to delete all plans for user_id: {user_id}")
    try:
        if not user_id:
             print("[delete_all_user_meal_plans] User ID is missing.")
             return 0 # Or raise an error, depending on desired behavior

        # Find all meal plans for the user, including their partition key (user_id)
        query = f"SELECT c.id, c.user_id FROM c WHERE c.type = 'meal_plan' AND c.user_id = '{user_id}'"
        print(f"[delete_all_user_meal_plans] Query for items: {query}")
        items = interactions_container.query_items(
            query=query,
            enable_cross_partition_query=True
        )

        deleted_count = 0
        failed_deletions = []

        # Assuming user_id is the partition key
        # partition_key = user_id # We will now get partition key from each item
        
        for item in items:
            item_id = item.get('id')
            item_partition_key = item.get('user_id') # Assuming user_id is the partition key

            if not item_id or not item_partition_key:
                 print(f"[delete_all_user_meal_plans] Skipping item due to missing id or partition key: {item}")
                 continue # Skip items that don't have necessary info

            try:
                print(f"[delete_all_user_meal_plans] Attempting to delete item id: {item_id} with partition key: {item_partition_key}")
                interactions_container.delete_item(item=item_id, partition_key=item_partition_key)
                print(f"[delete_all_user_meal_plans] Successfully deleted item id: {item_id}")
                deleted_count += 1
            except CosmosResourceNotFoundError:
                print(f"[delete_all_user_meal_plans] Item id {item_id} not found during deletion (might be already deleted).")
                # Item already deleted, continue
                pass
            except Exception as delete_error:
                print(f"[delete_all_user_meal_plans] Error deleting item {item_id} for user {user_id}: {delete_error}")
                failed_deletions.append(item_id)
                # Decide if you want to stop on error or continue
                pass # Continue deleting other items
        
        if failed_deletions:
             print(f"[delete_all_user_meal_plans] Finished deletion with failed items: {failed_deletions}")

        print(f"[delete_all_user_meal_plans] Total deleted count: {deleted_count}")
        return deleted_count

    except Exception as e:
        print(f"[delete_all_user_meal_plans] Error deleting all meal plans for user {user_id}: {e}")
        # Log the full traceback for better debugging
        traceback.print_exc()
        raise Exception(f"Failed to delete all meal plans: {str(e)}")

async def save_shopping_list(user_id: str, shopping_list: dict):
    """Save a shopping list for a user"""
    try:
        session_id = generate_session_id()
        shopping_list["type"] = "shopping_list"
        shopping_list["user_id"] = user_id
        shopping_list["session_id"] = session_id
        shopping_list["id"] = f"shopping_list_{session_id}"
        return interactions_container.create_item(body=shopping_list)
    except Exception as e:
        raise Exception(f"Failed to save shopping list: {str(e)}")

async def get_user_shopping_lists(user_id: str):
    """Get all shopping lists for a user"""
    try:
        query = f"SELECT * FROM c WHERE c.type = 'shopping_list' AND c.user_id = '{user_id}'"
        return list(interactions_container.query_items(query=query, enable_cross_partition_query=True))
    except Exception as e:
        raise Exception(f"Failed to get shopping lists: {str(e)}")

async def save_chat_message(user_id: str, message: str, is_user: bool, session_id: str = None, image_url: str = None):
    """Save a chat message to the database"""
    try:
        if not session_id:
            session_id = generate_session_id()
        
        chat_data = {
            "type": "chat_message",
            "user_id": user_id,
            "message_content": message,
            "is_user": is_user,
            "timestamp": datetime.utcnow().isoformat(),
            "session_id": session_id,
            "id": f"chat_{session_id}_{datetime.utcnow().timestamp()}",
            "image_url": image_url
        }
        return interactions_container.create_item(body=chat_data)
    except Exception as e:
        raise Exception(f"Failed to save chat message: {str(e)}")

async def get_recent_chat_history(user_id: str, session_id: str = None, limit: int = 10):
    """Get the most recent chat history for a user"""
    try:
        if session_id:
            query = f"""
            SELECT TOP {limit} *
            FROM c
            WHERE c.type = 'chat_message'
            AND c.user_id = '{user_id}'
            AND c.session_id = '{session_id}'
            ORDER BY c.timestamp DESC
            """
        else:
            query = f"""
            SELECT TOP {limit} *
            FROM c
            WHERE c.type = 'chat_message'
            AND c.user_id = '{user_id}'
            ORDER BY c.timestamp DESC
            """
        
        messages = list(interactions_container.query_items(
            query=query,
            enable_cross_partition_query=True
        ))
        # Return messages in chronological order
        return sorted(messages, key=lambda x: x["timestamp"])
    except Exception as e:
        raise Exception(f"Failed to get chat history: {str(e)}")

async def format_chat_history_for_prompt(user_id: str, session_id: str = None):
    """Format chat history for use in the prompt"""
    try:
        messages = await get_recent_chat_history(user_id, session_id)
        if not messages:
            return ""
        
        formatted_history = "Previous conversation:\n"
        for msg in messages:
            role = "User" if msg["is_user"] else "Assistant"
            formatted_history += f"{role}: {msg['message_content']}\n"
        
        return formatted_history
    except Exception as e:
        raise Exception(f"Failed to format chat history: {str(e)}")

async def clear_chat_history(user_id: str, session_id: str = None):
    """Clear chat history for a user"""
    try:
        if session_id:
            query = f"""
            SELECT *
            FROM c
            WHERE c.type = 'chat_message'
            AND c.user_id = '{user_id}'
            AND c.session_id = '{session_id}'
            """
        else:
            query = f"""
            SELECT *
            FROM c
            WHERE c.type = 'chat_message'
            AND c.user_id = '{user_id}'
            """
        
        messages = list(interactions_container.query_items(
            query=query,
            enable_cross_partition_query=True
        ))
        
        for message in messages:
            interactions_container.delete_item(
                item=message["id"],
                partition_key=message["session_id"]
            )
        
        return True
    except Exception as e:
        raise Exception(f"Failed to clear chat history: {str(e)}")

async def get_user_sessions(user_id: str):
    """Get all sessions for a user"""
    try:
        query = f"""
        SELECT DISTINCT c.session_id, c.timestamp
        FROM c
        WHERE c.type = 'chat_message'
        AND c.user_id = '{user_id}'
        ORDER BY c.timestamp DESC
        """
        return list(interactions_container.query_items(
            query=query,
            enable_cross_partition_query=True
        ))
    except Exception as e:
        raise Exception(f"Failed to get user sessions: {str(e)}")

async def save_recipes(user_id: str, recipes: list):
    """Save a list of recipes for a user"""
    try:
        session_id = generate_session_id()
        recipes_doc = {
            "type": "recipes",
            "user_id": user_id,
            "session_id": session_id,
            "id": f"recipes_{session_id}",
            "recipes": recipes
        }
        return interactions_container.create_item(body=recipes_doc)
    except Exception as e:
        raise Exception(f"Failed to save recipes: {str(e)}")

async def get_user_recipes(user_id: str):
    """Get all recipes for a user"""
    try:
        query = f"SELECT * FROM c WHERE c.type = 'recipes' AND c.user_id = '{user_id}'"
        return list(interactions_container.query_items(query=query, enable_cross_partition_query=True))
    except Exception as e:
        raise Exception(f"Failed to get recipes: {str(e)}")

def count_tokens(text, model="gpt-3.5-turbo"):
    try:
        enc = tiktoken.encoding_for_model(model)
        return len(enc.encode(text))
    except Exception:
        # Fallback: rough word count
        return len(text.split())

async def get_context_history(
    user_id: str,
    session_id: str,
    max_pairs: int = 10, # Max historical pairs to consider from DB initially
    max_tokens: int = 2048,
    model: str = "gpt-3.5-turbo"
):
    """
    Fetch chat history from DB and trim to meet token limits.
    Assumes the latest user message has already been saved to the DB
    and will be part of the fetched history.
    Prioritizes keeping the newest messages.
    Trims by removing the oldest messages first.
    """
    if not session_id:
        print("Warning: get_context_history called without a session_id. Returning empty context.")
        return []

    try:
        # 1. Fetch historical messages from DB for the given session_id
        #    Order by timestamp ASC to get them chronologically (oldest first).
        #    This will include the latest user message which was saved just before this call.
        query = (
            "SELECT c.is_user, c.message_content, c.timestamp FROM c "
            "WHERE c.type = 'chat_message' "
            f"AND c.user_id = '{user_id}' "
            f"AND c.session_id = '{session_id}' "
            "ORDER BY c.timestamp ASC"
        )
        db_docs = list(interactions_container.query_items(query=query, enable_cross_partition_query=True))

        current_messages_for_llm = []
        for doc in db_docs:
            role = "user" if doc.get("is_user") else "assistant"
            content = doc.get("message_content")
            if content is not None:
                current_messages_for_llm.append({"role": role, "content": content})
        
        # Optional: Limit to the last N pairs (max_pairs * 2 messages) from history if too many raw messages fetched
        # This is a preliminary cut before token counting.
        if len(current_messages_for_llm) > max_pairs * 2 and max_pairs > 0:
            current_messages_for_llm = current_messages_for_llm[-(max_pairs * 2):]
        
        if not current_messages_for_llm:
            return []

        # 2. Trim from the OLDEST messages to fit token limit.
        total_tokens = sum(count_tokens(msg["content"], model) for msg in current_messages_for_llm)

        while total_tokens > max_tokens and len(current_messages_for_llm) > 0:
            if len(current_messages_for_llm) == 1:
                if total_tokens > max_tokens:
                     print(f"Warning: Single remaining message ({total_tokens} tokens) exceeds max_tokens ({max_tokens}). Sending as is.")
                break 
            
            removed_message = current_messages_for_llm.pop(0) # Remove the oldest
            total_tokens -= count_tokens(removed_message["content"], model)

        if not current_messages_for_llm:
            print("Warning: Message list became empty after trimming. This is unusual unless max_tokens is very restrictive.")
            return []
            
        return current_messages_for_llm

    except Exception as e:
        print(f"ERROR in get_context_history for session {session_id}, user {user_id}: {e}")
        return [] # Fallback to empty list on error 

async def view_meal_plans(user_id: str):
    """View all meal plans for a user - returns simple view without recipes/shopping"""
    try:
        if not user_id:
            raise ValueError("User ID is required")

        query = f"SELECT c.id, c.created_at, c.dailyCalories, c.macronutrients FROM c WHERE c.type = 'meal_plan' AND c.user_id = '{user_id}' ORDER BY c.created_at DESC"
        meal_plans = list(interactions_container.query_items(
            query=query,
            enable_cross_partition_query=True
        ))

        return meal_plans
    except ValueError as e:
        raise ValueError(f"Invalid request: {str(e)}")
    except Exception as e:
        raise Exception(f"Failed to view meal plans: {str(e)}")

async def save_consumption_record(user_id: str, consumption_data: dict):
    """Save a consumption history record to the database"""
    try:
        print(f"[save_consumption_record] Starting save for user {user_id}")
        print(f"[save_consumption_record] Consumption data: {consumption_data}")
        
        # Generate a unique session ID for this consumption record
        session_id = f"consumption_{user_id}_{datetime.utcnow().timestamp()}"
        
        consumption_record = {
            "type": "consumption_record",
            "user_id": user_id,
            "id": session_id,
            "session_id": session_id,  # This is the partition key
            "timestamp": datetime.utcnow().isoformat(),
            "food_name": consumption_data.get("food_name"),
            "estimated_portion": consumption_data.get("estimated_portion"),
            "nutritional_info": consumption_data.get("nutritional_info", {}),
            "medical_rating": consumption_data.get("medical_rating", {}),
            "image_analysis": consumption_data.get("image_analysis"),
            "image_url": consumption_data.get("image_url")
        }
        
        print(f"[save_consumption_record] Created record with ID: {consumption_record['id']}")
        print(f"[save_consumption_record] Full record: {consumption_record}")
        
        result = interactions_container.upsert_item(body=consumption_record)
        print(f"[save_consumption_record] Successfully saved record with ID: {result['id']}")
        return result
    except Exception as e:
        print(f"[save_consumption_record] Error saving record: {str(e)}")
        print(f"[save_consumption_record] Full error details:", traceback.format_exc())
        raise Exception(f"Failed to save consumption record: {str(e)}")

async def get_user_consumption_history(user_id: str, limit: int = 50):
    """Get consumption history for a user"""
    try:
        if not user_id:
            raise ValueError("User ID is required")

        print(f"[get_user_consumption_history] Querying consumption records for user {user_id}")
        # Use a more specific query to ensure we get all fields
        query = (
            "SELECT c.id, c.timestamp, c.food_name, c.estimated_portion, "
            "c.nutritional_info, c.medical_rating, c.image_analysis, c.image_url "
            "FROM c WHERE c.type = 'consumption_record' "
            f"AND c.user_id = '{user_id}' "
            "ORDER BY c.timestamp DESC"
        )
        print(f"[get_user_consumption_history] Query: {query}")
        
        try:
            # Use cross-partition query since records are partitioned by session_id
            consumption_records = list(interactions_container.query_items(
                query=query,
                enable_cross_partition_query=True
            ))
            print(f"[get_user_consumption_history] Query executed successfully")
        except Exception as query_error:
            print(f"[get_user_consumption_history] Error executing query: {str(query_error)}")
            print(f"[get_user_consumption_history] Query error details:", traceback.format_exc())
            raise
        
        print(f"[get_user_consumption_history] Raw consumption records count: {len(consumption_records)}")
        if consumption_records:
            print(f"[get_user_consumption_history] First record: {consumption_records[0]}")
            print(f"[get_user_consumption_history] First record type: {type(consumption_records[0])}")
            print(f"[get_user_consumption_history] First record keys: {list(consumption_records[0].keys())}")
        else:
            print("[get_user_consumption_history] No records found")
        
        # Apply limit
        limited_records = consumption_records[:limit] if limit else consumption_records
        print(f"[get_user_consumption_history] Returning {len(limited_records)} records after applying limit")
        return limited_records
        
    except ValueError as e:
        print(f"[get_user_consumption_history] ValueError: {str(e)}")
        raise ValueError(f"Invalid request: {str(e)}")
    except Exception as e:
        print(f"[get_user_consumption_history] Exception: {str(e)}")
        print(f"[get_user_consumption_history] Full error details:", traceback.format_exc())
        raise Exception(f"Failed to get consumption history: {str(e)}")

async def get_consumption_analytics(user_id: str, days: int = 7):
    """Get consumption analytics for a user over specified days"""
    try:
        if not user_id:
            raise ValueError("User ID is required")
            
        # Calculate date threshold
        from datetime import datetime, timedelta
        threshold_date = (datetime.utcnow() - timedelta(days=days)).isoformat()
        
        query = f"SELECT * FROM c WHERE c.type = 'consumption_record' AND c.user_id = '{user_id}' AND c.timestamp >= '{threshold_date}' ORDER BY c.timestamp DESC"
        
        consumption_records = list(interactions_container.query_items(
            query=query,
            enable_cross_partition_query=True
        ))
        
        # Calculate analytics
        total_calories = 0
        total_carbs = 0
        total_protein = 0
        total_fat = 0
        diabetes_suitable_count = 0
        total_records = len(consumption_records)
        
        for record in consumption_records:
            nutritional_info = record.get("nutritional_info", {})
            medical_rating = record.get("medical_rating", {})
            
            total_calories += nutritional_info.get("calories", 0)
            total_carbs += nutritional_info.get("carbohydrates", 0)
            total_protein += nutritional_info.get("protein", 0)
            total_fat += nutritional_info.get("fat", 0)
            
            diabetes_suitability = medical_rating.get("diabetes_suitability", "").lower()
            if diabetes_suitability in ["high", "good", "suitable"]:
                diabetes_suitable_count += 1
        
        analytics = {
            "period_days": days,
            "total_records": total_records,
            "total_calories": total_calories,
            "average_daily_calories": total_calories / days if days > 0 else 0,
            "total_macronutrients": {
                "carbohydrates": total_carbs,
                "protein": total_protein,
                "fat": total_fat
            },
            "diabetes_suitable_percentage": (diabetes_suitable_count / total_records * 100) if total_records > 0 else 0,
            "consumption_records": consumption_records
        }
        
        return analytics
        
    except ValueError as e:
        raise ValueError(f"Invalid request: {str(e)}")
    except Exception as e:
<<<<<<< HEAD
        raise Exception(f"Failed to view meal plans: {str(e)}")

def log_debug(msg):
    print(f"[DEBUG] {msg}") 
=======
        raise Exception(f"Failed to get consumption analytics: {str(e)}") 
>>>>>>> bd3d6167
<|MERGE_RESOLUTION|>--- conflicted
+++ resolved
@@ -551,6 +551,9 @@
     except Exception as e:
         raise Exception(f"Failed to view meal plans: {str(e)}")
 
+def log_debug(msg):
+    print(f"[DEBUG] {msg}") 
+
 async def save_consumption_record(user_id: str, consumption_data: dict):
     """Save a consumption history record to the database"""
     try:
@@ -692,11 +695,4 @@
     except ValueError as e:
         raise ValueError(f"Invalid request: {str(e)}")
     except Exception as e:
-<<<<<<< HEAD
-        raise Exception(f"Failed to view meal plans: {str(e)}")
-
-def log_debug(msg):
-    print(f"[DEBUG] {msg}") 
-=======
-        raise Exception(f"Failed to get consumption analytics: {str(e)}") 
->>>>>>> bd3d6167
+        raise Exception(f"Failed to get consumption analytics: {str(e)}") 